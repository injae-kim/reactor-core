--- conflicted
+++ resolved
@@ -12,16 +12,12 @@
 baselinePerfExtra = "3.5.1"
 
 # Other shared versions
-<<<<<<< HEAD
-asciidoctor = "3.3.2"
+asciidoctor = "4.0.2"
 #note that some micrometer artifacts like context-propagation has a different version directly set in libraries below
 micrometer = "1.10.13"
 micrometerDocsGenerator = "1.0.2"
 micrometerTracingTest="1.0.12"
 contextPropagation="1.0.6"
-=======
-asciidoctor = "4.0.2"
->>>>>>> e0dd3485
 kotlin = "1.5.32"
 reactiveStreams = "1.0.4"
 
