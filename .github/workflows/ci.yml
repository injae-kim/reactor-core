--- conflicted
+++ resolved
@@ -10,29 +10,25 @@
       - uses: actions/checkout@8ade135a41bc03ea155e62e844d188df1ea18608 # tag=v4
         with:
           fetch-depth: 0 #needed by spotless
-<<<<<<< HEAD
       - name: Download JDK 9
         if: ${{ github.base_ref == 'main' }}
         run: ${GITHUB_WORKSPACE}/.github/setup.sh
         shell: bash
       - name: Setup JDK 9
         if: ${{ github.base_ref == 'main' }}
-        uses: actions/setup-java@0ab4596768b603586c0de567f2430c30f5b0d2b0 # tag=v3
+        uses: actions/setup-java@387ac29b308b003ca37ba93a6cab5eb57c8f5f93 # tag=v3
         with:
           distribution: 'jdkfile'
           java-version: 9.0.4
           jdkFile: /opt/openjdk/java9/OpenJDK9U-jdk_x64_linux_hotspot_9.0.4_11.tar.gz
       - name: Setup JDK 21
         if: ${{ github.base_ref == 'main' }}
-        uses: actions/setup-java@0ab4596768b603586c0de567f2430c30f5b0d2b0 # tag=v3
+        uses: actions/setup-java@387ac29b308b003ca37ba93a6cab5eb57c8f5f93 # tag=v3
         with:
           distribution: 'temurin'
           java-version: 21
       - name: Setup JDK 8
-        uses: actions/setup-java@0ab4596768b603586c0de567f2430c30f5b0d2b0 # tag=v3
-=======
-      - uses: actions/setup-java@387ac29b308b003ca37ba93a6cab5eb57c8f5f93 # tag=v3
->>>>>>> f3a65fe7
+        uses: actions/setup-java@387ac29b308b003ca37ba93a6cab5eb57c8f5f93 # tag=v3
         with:
           distribution: 'temurin'
           java-version: 8
@@ -67,29 +63,25 @@
     needs: preliminary
     steps:
     - uses: actions/checkout@8ade135a41bc03ea155e62e844d188df1ea18608 # tag=v4
-<<<<<<< HEAD
     - name: Download JDK 9
       if: ${{ github.base_ref == 'main' }}
       run: ${GITHUB_WORKSPACE}/.github/setup.sh
       shell: bash
     - name: Setup JDK 9
       if: ${{ github.base_ref == 'main' }}
-      uses: actions/setup-java@0ab4596768b603586c0de567f2430c30f5b0d2b0 # tag=v3
+      uses: actions/setup-java@387ac29b308b003ca37ba93a6cab5eb57c8f5f93 # tag=v3
       with:
         distribution: 'jdkfile'
         java-version: 9.0.4
         jdkFile: /opt/openjdk/java9/OpenJDK9U-jdk_x64_linux_hotspot_9.0.4_11.tar.gz
     - name: Setup JDK 21
       if: ${{ github.base_ref == 'main' }}
-      uses: actions/setup-java@0ab4596768b603586c0de567f2430c30f5b0d2b0 # tag=v3
+      uses: actions/setup-java@387ac29b308b003ca37ba93a6cab5eb57c8f5f93 # tag=v3
       with:
         distribution: 'temurin'
         java-version: 21
     - name: Setup JDK 8
-      uses: actions/setup-java@0ab4596768b603586c0de567f2430c30f5b0d2b0 # tag=v3
-=======
-    - uses: actions/setup-java@387ac29b308b003ca37ba93a6cab5eb57c8f5f93 # tag=v3
->>>>>>> f3a65fe7
+      uses: actions/setup-java@387ac29b308b003ca37ba93a6cab5eb57c8f5f93 # tag=v3
       with:
         distribution: 'temurin'
         java-version: 8
@@ -136,29 +128,25 @@
     needs: preliminary
     steps:
     - uses: actions/checkout@8ade135a41bc03ea155e62e844d188df1ea18608 # tag=v4
-<<<<<<< HEAD
     - name: Download JDK 9
       if: ${{ github.base_ref == 'main' }}
       run: ${GITHUB_WORKSPACE}/.github/setup.sh
       shell: bash
     - name: Setup JDK 9
       if: ${{ github.base_ref == 'main' }}
-      uses: actions/setup-java@0ab4596768b603586c0de567f2430c30f5b0d2b0 # tag=v3
+      uses: actions/setup-java@387ac29b308b003ca37ba93a6cab5eb57c8f5f93 # tag=v3
       with:
         distribution: 'jdkfile'
         java-version: 9.0.4
         jdkFile: /opt/openjdk/java9/OpenJDK9U-jdk_x64_linux_hotspot_9.0.4_11.tar.gz
     - name: Setup JDK 21
       if: ${{ github.base_ref == 'main' }}
-      uses: actions/setup-java@0ab4596768b603586c0de567f2430c30f5b0d2b0 # tag=v3
+      uses: actions/setup-java@387ac29b308b003ca37ba93a6cab5eb57c8f5f93 # tag=v3
       with:
         distribution: 'temurin'
         java-version: 21
     - name: Setup JDK 8
-      uses: actions/setup-java@0ab4596768b603586c0de567f2430c30f5b0d2b0 # tag=v3
-=======
-    - uses: actions/setup-java@387ac29b308b003ca37ba93a6cab5eb57c8f5f93 # tag=v3
->>>>>>> f3a65fe7
+      uses: actions/setup-java@387ac29b308b003ca37ba93a6cab5eb57c8f5f93 # tag=v3
       with:
         distribution: 'temurin'
         java-version: 8
@@ -172,29 +160,25 @@
     needs: preliminary
     steps:
     - uses: actions/checkout@8ade135a41bc03ea155e62e844d188df1ea18608 # tag=v4
-<<<<<<< HEAD
     - name: Download JDK 9
       if: ${{ github.base_ref == 'main' }}
       run: ${GITHUB_WORKSPACE}/.github/setup.sh
       shell: bash
     - name: Setup JDK 9
       if: ${{ github.base_ref == 'main' }}
-      uses: actions/setup-java@0ab4596768b603586c0de567f2430c30f5b0d2b0 # tag=v3
+      uses: actions/setup-java@387ac29b308b003ca37ba93a6cab5eb57c8f5f93 # tag=v3
       with:
         distribution: 'jdkfile'
         java-version: 9.0.4
         jdkFile: /opt/openjdk/java9/OpenJDK9U-jdk_x64_linux_hotspot_9.0.4_11.tar.gz
     - name: Setup JDK 21
       if: ${{ github.base_ref == 'main' }}
-      uses: actions/setup-java@0ab4596768b603586c0de567f2430c30f5b0d2b0 # tag=v3
+      uses: actions/setup-java@387ac29b308b003ca37ba93a6cab5eb57c8f5f93 # tag=v3
       with:
         distribution: 'temurin'
         java-version: 21
     - name: Setup JDK 8
-      uses: actions/setup-java@0ab4596768b603586c0de567f2430c30f5b0d2b0 # tag=v3
-=======
-    - uses: actions/setup-java@387ac29b308b003ca37ba93a6cab5eb57c8f5f93 # tag=v3
->>>>>>> f3a65fe7
+      uses: actions/setup-java@387ac29b308b003ca37ba93a6cab5eb57c8f5f93 # tag=v3
       with:
         distribution: 'temurin'
         java-version: 8
