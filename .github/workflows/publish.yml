--- conflicted
+++ resolved
@@ -18,30 +18,25 @@
       versionType: ${{ steps.version.outputs.versionType }}
       fullVersion: ${{ steps.version.outputs.fullVersion }}
     steps:
-<<<<<<< HEAD
-    - uses: actions/checkout@93ea575cb5d8a053eaa0ac8fa3b40d7e05a33cc8 # tag=v3
-    - name: Download JDK 9
-      if: ${{ github.ref == 'refs/heads/main' }}
-      run: ${GITHUB_WORKSPACE}/.github/setup.sh
-      shell: bash
-    - name: Setup JDK 9
-      if: ${{ github.ref == 'refs/heads/main' }}
-      uses: actions/setup-java@0ab4596768b603586c0de567f2430c30f5b0d2b0 # tag=v3
-      with:
-        distribution: 'jdkfile'
-        java-version: 9.0.4
-        jdkFile: /opt/openjdk/java9/OpenJDK9U-jdk_x64_linux_hotspot_9.0.4_11.tar.gz
-    - name: Setup JDK 21
-      if: ${{ github.ref == 'refs/heads/main' }}
-      uses: actions/setup-java@0ab4596768b603586c0de567f2430c30f5b0d2b0 # tag=v3
-      with:
-        distribution: 'temurin'
-        java-version: 21-ea
-    - name: Setup JDK 8
-=======
-    - uses: actions/checkout@8ade135a41bc03ea155e62e844d188df1ea18608 # tag=v4
-    - name: setup java
->>>>>>> 9e8c4a9e
+    - uses: actions/checkout@8ade135a41bc03ea155e62e844d188df1ea18608 # tag=v4
+    - name: Download JDK 9
+      if: ${{ github.ref == 'refs/heads/main' }}
+      run: ${GITHUB_WORKSPACE}/.github/setup.sh
+      shell: bash
+    - name: Setup JDK 9
+      if: ${{ github.ref == 'refs/heads/main' }}
+      uses: actions/setup-java@0ab4596768b603586c0de567f2430c30f5b0d2b0 # tag=v3
+      with:
+        distribution: 'jdkfile'
+        java-version: 9.0.4
+        jdkFile: /opt/openjdk/java9/OpenJDK9U-jdk_x64_linux_hotspot_9.0.4_11.tar.gz
+    - name: Setup JDK 21
+      if: ${{ github.ref == 'refs/heads/main' }}
+      uses: actions/setup-java@0ab4596768b603586c0de567f2430c30f5b0d2b0 # tag=v3
+      with:
+        distribution: 'temurin'
+        java-version: 21-ea
+    - name: Setup JDK 8
       uses: actions/setup-java@0ab4596768b603586c0de567f2430c30f5b0d2b0 # tag=v3
       with:
         distribution: 'temurin'
@@ -63,8 +58,7 @@
     name: slowerChecks
     runs-on: ubuntu-20.04
     steps:
-<<<<<<< HEAD
-      - uses: actions/checkout@93ea575cb5d8a053eaa0ac8fa3b40d7e05a33cc8 # tag=v3
+      - uses: actions/checkout@8ade135a41bc03ea155e62e844d188df1ea18608 # tag=v4
       - name: Download JDK 9
         if: ${{ github.ref == 'refs/heads/main' }}
         run: ${GITHUB_WORKSPACE}/.github/setup.sh
@@ -83,10 +77,6 @@
           distribution: 'temurin'
           java-version: 21-ea
       - name: Setup JDK 8
-=======
-      - uses: actions/checkout@8ade135a41bc03ea155e62e844d188df1ea18608 # tag=v4
-      - name: setup java
->>>>>>> 9e8c4a9e
         uses: actions/setup-java@0ab4596768b603586c0de567f2430c30f5b0d2b0 # tag=v3
         with:
           distribution: 'temurin'
@@ -105,31 +95,26 @@
     if: needs.prepare.outputs.versionType == 'SNAPSHOT'
     environment: snapshots
     steps:
-<<<<<<< HEAD
-    - uses: actions/checkout@93ea575cb5d8a053eaa0ac8fa3b40d7e05a33cc8 # tag=v3
-    - name: Download JDK 9
-      if: ${{ github.ref == 'refs/heads/main' }}
-      run: ${GITHUB_WORKSPACE}/.github/setup.sh
-      shell: bash
-    - name: Setup JDK 9
-      if: ${{ github.ref == 'refs/heads/main' }}
-      uses: actions/setup-java@0ab4596768b603586c0de567f2430c30f5b0d2b0 # tag=v3
-      with:
-        distribution: 'jdkfile'
-        java-version: 9.0.4
-        jdkFile: /opt/openjdk/java9/OpenJDK9U-jdk_x64_linux_hotspot_9.0.4_11.tar.gz
-    - name: Setup JDK 21
-      if: ${{ github.ref == 'refs/heads/main' }}
-      uses: actions/setup-java@0ab4596768b603586c0de567f2430c30f5b0d2b0 # tag=v3
-      with:
-        distribution: 'temurin'
-        java-version: 21-ea
-    - name: Setup JDK 8
-      uses: actions/setup-java@0ab4596768b603586c0de567f2430c30f5b0d2b0 # tag=v3
-=======
-    - uses: actions/checkout@8ade135a41bc03ea155e62e844d188df1ea18608 # tag=v4
-    - uses: actions/setup-java@0ab4596768b603586c0de567f2430c30f5b0d2b0 # tag=v3
->>>>>>> 9e8c4a9e
+    - uses: actions/checkout@8ade135a41bc03ea155e62e844d188df1ea18608 # tag=v4
+    - name: Download JDK 9
+      if: ${{ github.ref == 'refs/heads/main' }}
+      run: ${GITHUB_WORKSPACE}/.github/setup.sh
+      shell: bash
+    - name: Setup JDK 9
+      if: ${{ github.ref == 'refs/heads/main' }}
+      uses: actions/setup-java@0ab4596768b603586c0de567f2430c30f5b0d2b0 # tag=v3
+      with:
+        distribution: 'jdkfile'
+        java-version: 9.0.4
+        jdkFile: /opt/openjdk/java9/OpenJDK9U-jdk_x64_linux_hotspot_9.0.4_11.tar.gz
+    - name: Setup JDK 21
+      if: ${{ github.ref == 'refs/heads/main' }}
+      uses: actions/setup-java@0ab4596768b603586c0de567f2430c30f5b0d2b0 # tag=v3
+      with:
+        distribution: 'temurin'
+        java-version: 21-ea
+    - name: Setup JDK 8
+      uses: actions/setup-java@0ab4596768b603586c0de567f2430c30f5b0d2b0 # tag=v3
       with:
         distribution: 'temurin'
         java-version: 8
@@ -148,31 +133,26 @@
     if: needs.prepare.outputs.versionType == 'MILESTONE'
     environment: releases
     steps:
-<<<<<<< HEAD
-    - uses: actions/checkout@93ea575cb5d8a053eaa0ac8fa3b40d7e05a33cc8 # tag=v3
-    - name: Download JDK 9
-      if: ${{ github.ref == 'refs/heads/main' }}
-      run: ${GITHUB_WORKSPACE}/.github/setup.sh
-      shell: bash
-    - name: Setup JDK 9
-      if: ${{ github.ref == 'refs/heads/main' }}
-      uses: actions/setup-java@0ab4596768b603586c0de567f2430c30f5b0d2b0 # tag=v3
-      with:
-        distribution: 'jdkfile'
-        java-version: 9.0.4
-        jdkFile: /opt/openjdk/java9/OpenJDK9U-jdk_x64_linux_hotspot_9.0.4_11.tar.gz
-    - name: Setup JDK 21
-      if: ${{ github.ref == 'refs/heads/main' }}
-      uses: actions/setup-java@0ab4596768b603586c0de567f2430c30f5b0d2b0 # tag=v3
-      with:
-        distribution: 'temurin'
-        java-version: 21-ea
-    - name: Setup JDK 8
-      uses: actions/setup-java@0ab4596768b603586c0de567f2430c30f5b0d2b0 # tag=v3
-=======
-    - uses: actions/checkout@8ade135a41bc03ea155e62e844d188df1ea18608 # tag=v4
-    - uses: actions/setup-java@0ab4596768b603586c0de567f2430c30f5b0d2b0 # tag=v3
->>>>>>> 9e8c4a9e
+    - uses: actions/checkout@8ade135a41bc03ea155e62e844d188df1ea18608 # tag=v4
+    - name: Download JDK 9
+      if: ${{ github.ref == 'refs/heads/main' }}
+      run: ${GITHUB_WORKSPACE}/.github/setup.sh
+      shell: bash
+    - name: Setup JDK 9
+      if: ${{ github.ref == 'refs/heads/main' }}
+      uses: actions/setup-java@0ab4596768b603586c0de567f2430c30f5b0d2b0 # tag=v3
+      with:
+        distribution: 'jdkfile'
+        java-version: 9.0.4
+        jdkFile: /opt/openjdk/java9/OpenJDK9U-jdk_x64_linux_hotspot_9.0.4_11.tar.gz
+    - name: Setup JDK 21
+      if: ${{ github.ref == 'refs/heads/main' }}
+      uses: actions/setup-java@0ab4596768b603586c0de567f2430c30f5b0d2b0 # tag=v3
+      with:
+        distribution: 'temurin'
+        java-version: 21-ea
+    - name: Setup JDK 8
+      uses: actions/setup-java@0ab4596768b603586c0de567f2430c30f5b0d2b0 # tag=v3
       with:
         distribution: 'temurin'
         java-version: 8
@@ -193,31 +173,26 @@
     if: needs.prepare.outputs.versionType == 'RELEASE'
     environment: releases
     steps:
-<<<<<<< HEAD
-    - uses: actions/checkout@93ea575cb5d8a053eaa0ac8fa3b40d7e05a33cc8 # tag=v3
-    - name: Download JDK 9
-      if: ${{ github.ref == 'refs/heads/main' }}
-      run: ${GITHUB_WORKSPACE}/.github/setup.sh
-      shell: bash
-    - name: Setup JDK 9
-      if: ${{ github.ref == 'refs/heads/main' }}
-      uses: actions/setup-java@0ab4596768b603586c0de567f2430c30f5b0d2b0 # tag=v3
-      with:
-        distribution: 'jdkfile'
-        java-version: 9.0.4
-        jdkFile: /opt/openjdk/java9/OpenJDK9U-jdk_x64_linux_hotspot_9.0.4_11.tar.gz
-    - name: Setup JDK 21
-      if: ${{ github.ref == 'refs/heads/main' }}
-      uses: actions/setup-java@0ab4596768b603586c0de567f2430c30f5b0d2b0 # tag=v3
-      with:
-        distribution: 'temurin'
-        java-version: 21-ea
-    - name: Setup JDK 8
-      uses: actions/setup-java@0ab4596768b603586c0de567f2430c30f5b0d2b0 # tag=v3
-=======
-    - uses: actions/checkout@8ade135a41bc03ea155e62e844d188df1ea18608 # tag=v4
-    - uses: actions/setup-java@0ab4596768b603586c0de567f2430c30f5b0d2b0 # tag=v3
->>>>>>> 9e8c4a9e
+    - uses: actions/checkout@8ade135a41bc03ea155e62e844d188df1ea18608 # tag=v4
+    - name: Download JDK 9
+      if: ${{ github.ref == 'refs/heads/main' }}
+      run: ${GITHUB_WORKSPACE}/.github/setup.sh
+      shell: bash
+    - name: Setup JDK 9
+      if: ${{ github.ref == 'refs/heads/main' }}
+      uses: actions/setup-java@0ab4596768b603586c0de567f2430c30f5b0d2b0 # tag=v3
+      with:
+        distribution: 'jdkfile'
+        java-version: 9.0.4
+        jdkFile: /opt/openjdk/java9/OpenJDK9U-jdk_x64_linux_hotspot_9.0.4_11.tar.gz
+    - name: Setup JDK 21
+      if: ${{ github.ref == 'refs/heads/main' }}
+      uses: actions/setup-java@0ab4596768b603586c0de567f2430c30f5b0d2b0 # tag=v3
+      with:
+        distribution: 'temurin'
+        java-version: 21-ea
+    - name: Setup JDK 8
+      uses: actions/setup-java@0ab4596768b603586c0de567f2430c30f5b0d2b0 # tag=v3
       with:
         distribution: 'temurin'
         java-version: 8
