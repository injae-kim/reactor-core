/*
 * Copyright (c) 2011-2019 Pivotal Software Inc, All Rights Reserved.
 *
 * Licensed under the Apache License, Version 2.0 (the "License");
 * you may not use this file except in compliance with the License.
 * You may obtain a copy of the License at
 *
 *       https://www.apache.org/licenses/LICENSE-2.0
 *
 * Unless required by applicable law or agreed to in writing, software
 * distributed under the License is distributed on an "AS IS" BASIS,
 * WITHOUT WARRANTIES OR CONDITIONS OF ANY KIND, either express or implied.
 * See the License for the specific language governing permissions and
 * limitations under the License.
 */
package reactor.test;

import java.time.Duration;
import java.util.ArrayList;
import java.util.Arrays;
import java.util.Collections;
import java.util.Date;
import java.util.List;
import java.util.concurrent.ExecutorService;
import java.util.concurrent.Executors;
import java.util.concurrent.Future;
import java.util.concurrent.TimeUnit;
import java.util.concurrent.TimeoutException;
import java.util.concurrent.atomic.AtomicBoolean;
import java.util.concurrent.atomic.LongAdder;
import java.util.concurrent.locks.LockSupport;
import java.util.function.Function;

import org.assertj.core.api.Assertions;
import org.junit.Assert;
import org.junit.Ignore;
import org.junit.Rule;
import org.junit.Test;
import reactor.core.Fuseable;
import reactor.core.publisher.DirectProcessor;
import reactor.core.publisher.MonoProcessor;
import reactor.core.publisher.Flux;
import reactor.core.publisher.Mono;
import reactor.core.publisher.UnicastProcessor;
import reactor.core.scheduler.Scheduler;
import reactor.core.scheduler.Schedulers;
import reactor.test.publisher.TestPublisher;
import reactor.test.scheduler.VirtualTimeScheduler;
import reactor.util.context.Context;

import static java.util.Collections.emptyList;
import static org.assertj.core.api.Assertions.*;
import static reactor.test.publisher.TestPublisher.Violation.REQUEST_OVERFLOW;

/**
 * @author Arjen Poutsma
 * @author Sebastien Deleuze
 * @author Stephane Maldini
 * @author Simon Basle
 */
public class StepVerifierTests {

	@Test
	public void expectationErrorWithGenericValueFormatterBypassesExtractor() {
		Flux<String> flux = Flux.just("foobar");
		StepVerifierOptions options = StepVerifierOptions
				.create()
				.valueFormatter(ValueFormatters.forClass(Object.class, t -> t.getClass().getSimpleName() + "{'" + t + "'}"));

		assertThatExceptionOfType(AssertionError.class)
				.isThrownBy(StepVerifier.create(flux, options)
				                        .expectError()
						::verify)
				.withMessage("expectation \"expectError()\" failed (expected: onError(); actual: ImmutableSignal{'onNext(foobar)'})");
	}

	@Test
	public void expectationErrorWithSpecificValueFormatterExtractsSignal() {
		Flux<String> flux = Flux.just("foobar");
		StepVerifierOptions options = StepVerifierOptions
				.create()
				.valueFormatter(ValueFormatters.forClass(String.class, s -> "" + s.length()));

		assertThatExceptionOfType(AssertionError.class)
				.isThrownBy(StepVerifier.create(flux, options)
				                        .expectError()
						::verify)
				.withMessage("expectation \"expectError()\" failed (expected: onError(); actual: onNext(6))");
	}

	@Test
	public void expectationErrorWithoutValueFormatter() {
		Flux<String> flux = Flux.just("foobar");
		StepVerifierOptions options = StepVerifierOptions.create();

		assertThatExceptionOfType(AssertionError.class)
				.isThrownBy(StepVerifier.create(flux, options)
				                        .expectError()
						::verify)
				.withMessage("expectation \"expectError()\" failed (expected: onError(); actual: onNext(foobar))");
	}

	@Test
	public void expectInvalidNextsWithCustomConverter() {
		Flux<String> flux = Flux.just("foo", "bar");

		StepVerifierOptions options = StepVerifierOptions.create()
		                                                 .valueFormatter(ValueFormatters.forClass(String.class, s -> "String=>" + s));

		assertThatExceptionOfType(AssertionError.class)
				.isThrownBy(() -> StepVerifier.create(flux, options)
				                              .expectNext("foo", "baz")
				                              .expectComplete()
				                              .verify())
				.withMessage("expectation \"expectNext(String=>baz)\" failed (expected value: String=>baz; actual value: String=>bar)");
	}

	@Test
	public void expectNext() {
		Flux<String> flux = Flux.just("foo", "bar");

		StepVerifier.create(flux)
		            .expectNext("foo")
		            .expectNext("bar")
		            .expectComplete()
		            .verify();
	}

	@Test
	public void expectInvalidNext() {
		Flux<String> flux = Flux.just("foo", "bar");

		assertThatExceptionOfType(AssertionError.class)
				.isThrownBy(() -> StepVerifier.create(flux)
				                              .expectNext("foo")
				                              .expectNext("baz")
				                              .expectComplete()
				                              .verify())
				.withMessageEndingWith("(expected value: baz; actual value: bar)");
	}

	@Test
	public void expectNextAsync() {
		Flux<String> flux = Flux.just("foo", "bar")
		                        .publishOn(Schedulers.parallel());

		StepVerifier.create(flux)
		            .expectNext("foo")
		            .expectNext("bar")
		            .expectComplete()
		            .verify();
	}

	@Test
	public void expectNexts() {
		Flux<String> flux = Flux.just("foo", "bar");

		StepVerifier.create(flux)
		            .expectNext("foo", "bar")
		            .expectComplete()
		            .verify();
	}

	@Test
	public void expectNextsMoreThan6() {
		Flux<Integer> flux = Flux.range(1, 7);

		StepVerifier.create(flux)
		            .expectNext(1, 2, 3, 4, 5, 6, 7)
		            .expectComplete()
		            .verify();
	}

	@Test
	public void expectInvalidNexts() {
		Flux<String> flux = Flux.just("foo", "bar");

		assertThatExceptionOfType(AssertionError.class)
				.isThrownBy(() -> StepVerifier.create(flux)
				                              .expectNext("foo", "baz")
				                              .expectComplete()
				                              .verify())
	            .withMessage("expectation \"expectNext(baz)\" failed (expected value: baz; actual value: bar)");
	}

	@Test
	public void expectNextMatches() {
		Flux<String> flux = Flux.just("foo", "bar");

		StepVerifier.create(flux)
		            .expectNextMatches("foo"::equals)
		            .expectNextMatches("bar"::equals)
		            .expectComplete()
		            .verify();
	}

	@Test
	public void expectInvalidNextMatches() {
		Flux<String> flux = Flux.just("foo", "bar");

		assertThatExceptionOfType(AssertionError.class)
				.isThrownBy(() -> StepVerifier.create(flux)
		            .expectNextMatches("foo"::equals)
		            .expectNextMatches("baz"::equals)
		            .expectComplete()
		            .verify())
	            .withMessage("expectation \"expectNextMatches\" failed (predicate failed on value: bar)");
	}

	@Test
	public void consumeNextWith() throws Exception {
		Flux<String> flux = Flux.just("bar");

		assertThatExceptionOfType(AssertionError.class)
				.isThrownBy(() -> StepVerifier.create(flux)
				                              .consumeNextWith(s -> {
					                              if (!"foo".equals(s)) {
						                              throw new AssertionError("e:" + s);
					                              }
				                              })
				                              .expectComplete()
				                              .verify())
				.withMessage("e:bar");
	}

	@Test
	public void consumeNextWith2() throws Exception {
		Flux<String> flux = Flux.just("bar");

		assertThatExceptionOfType(AssertionError.class)
				.isThrownBy(() -> StepVerifier.create(flux)
				                              .consumeNextWith(s -> {
					                              if (!"foo".equals(s)) {
						                              throw new AssertionError(s);
					                              }
				                              })
				                              .expectComplete()
				                              .verify())
				.withMessage("bar");
	}

	@Test
	public void assertNext() throws Exception {
		Flux<String> flux = Flux.just("foo");

		assertThatExceptionOfType(AssertionError.class)
				.isThrownBy(() -> StepVerifier.create(flux)
				                              .assertNext(s -> assertThat(s).endsWith("ooz"))
				                              .expectComplete()
				                              .verify())
				.withMessage("\nExpecting:\n <\"foo\">\nto end with:\n <\"ooz\">\n");
	}

	@Test
	public void missingNext() {
		Flux<String> flux = Flux.just("foo", "bar");

		assertThatExceptionOfType(AssertionError.class)
				.isThrownBy(() -> StepVerifier.create(flux)
		            .expectNext("foo")
		            .expectComplete()
		            .verify())
	            .withMessage("expectation \"expectComplete\" failed (expected: onComplete(); actual: onNext(bar))");
	}

	@Test
	public void missingNextAsync() {
		Flux<String> flux = Flux.just("foo", "bar")
		                        .publishOn(Schedulers.parallel());

		assertThatExceptionOfType(AssertionError.class)
				.isThrownBy(() -> StepVerifier.create(flux)
		            .expectNext("foo")
		            .expectComplete()
		            .verify())
	            .withMessage("expectation \"expectComplete\" failed (expected: onComplete(); actual: onNext(bar))");
	}

	@Test
	public void expectNextCount() {
		Flux<String> flux = Flux.just("foo", "bar");

		StepVerifier.create(flux, 0)
		            .thenRequest(1)
		            .expectNextCount(1)
		            .thenRequest(1)
		            .expectNextCount(1)
		            .expectComplete()
		            .verify();
	}

	@Test
	public void expectNextCountLots() {
		Flux<Integer> flux = Flux.range(0, 1_000_000);

		StepVerifier.create(flux, 0)
		            .thenRequest(100_000)
		            .expectNextCount(100_000)
		            .thenRequest(500_000)
		            .expectNextCount(500_000)
		            .thenRequest(500_000)
		            .expectNextCount(400_000)
		            .expectComplete()
		            .verify();
	}

	@Test
	public void expectNextCountZeroBeforeExpectNext() {
		StepVerifier.create(Flux.just("foo", "bar"))
				.expectNextCount(0)
				.expectNext("foo", "bar")
				.expectComplete()
				.verify();
	}

	@Test
	public void expectNextCountLotsError() {
		Flux<Integer> flux = Flux.range(0, 1_000_000);

		assertThatExceptionOfType(AssertionError.class)
				.isThrownBy(() -> StepVerifier.create(flux, 0)
		            .thenRequest(100_000)
		            .expectNextCount(100_000)
		            .thenRequest(Integer.MAX_VALUE)
		            .expectNextCount(900_001)
		            .expectComplete()
		            .verify())
	            .withMessageStartingWith("expectation \"expectNextCount(900001)\" failed")
				.withMessageContaining("expected: count = 900001; actual: counted = 900000; signal: onComplete()");
	}

	@Test
	public void expectNextCountLotsUnderRequestErrorReportedAtEnd() {
		Flux<Integer> flux = Flux.range(0, 1_000_000);

		assertThatExceptionOfType(AssertionError.class)
				.isThrownBy(() -> StepVerifier.create(flux, 0)
		            .thenRequest(100_000)
		            .expectNextCount(100_000)
		            .thenRequest(500_000)
		            .expectNextCount(499_999)
		            .thenRequest(500_000)
		            .expectNextCount(400_000)
		            .expectComplete()
		            .verify())
	            .withMessage("expectation \"expectComplete\" failed (expected: onComplete(); actual: onNext(999999))");
	}

	@Test
	public void expectNextCount2() {
		Flux<String> flux = Flux.just("foo", "bar");

		assertThatExceptionOfType(AssertionError.class)
				.isThrownBy(() -> StepVerifier.create(flux)
		            .expectNext("foo", "bar")
		            .expectNextCount(2)
		            .expectComplete()
		            .verify())
	            .withMessage("expectation \"expectNextCount(2)\" failed (expected: count = 2; actual: counted = 0; signal: onComplete())");
	}

	@Test
	public void expectNextCount3() {
		Flux<String> flux = Flux.just("foo", "bar");

		StepVerifier.create(flux)
		            .expectNext("foo")
		            .expectNextCount(1)
		            .expectComplete()
		            .verify();
	}

	@Test
	public void expectNextCountZero() {
		Flux<String> flux = Flux.empty();

		StepVerifier.create(flux)
		            .expectNextCount(0)
		            .expectComplete()
		            .verify();
	}

	@Test
	public void expectNextCountError() {
		Flux<String> flux = Flux.just("foo", "bar");

		assertThatExceptionOfType(AssertionError.class)
				.isThrownBy(() -> StepVerifier.create(flux)
		            .expectNextCount(4)
		            .thenCancel()
		            .verify())
				.withMessage("expectation \"expectNextCount(4)\" failed (expected: count = 4; actual: counted = 2; signal: onComplete())");
	}

	@Test
	public void error() {
		Flux<String> flux = Flux.just("foo")
		                        .concatWith(Mono.error(new IllegalArgumentException()));

		StepVerifier.create(flux)
		            .expectNext("foo")
		            .expectError()
		            .verify();
	}

	@Test
	public void errorClass() {
		Flux<String> flux = Flux.just("foo")
		                        .concatWith(Mono.error(new IllegalArgumentException()));

		StepVerifier.create(flux)
		            .expectNext("foo")
		            .expectError(IllegalArgumentException.class)
		            .verify();
	}

	@Test
	public void errorMessage() {
		Flux<String> flux = Flux.just("foo")
		                        .concatWith(Mono.error(new IllegalArgumentException(
				                        "Error message")));

		StepVerifier.create(flux)
		            .expectNext("foo")
		            .expectErrorMessage("Error message")
		            .verify();
	}

	@Test
	public void errorMatches() {
		Flux<String> flux = Flux.just("foo")
		                        .concatWith(Mono.error(new IllegalArgumentException()));

		StepVerifier.create(flux)
		            .expectNext("foo")
		            .expectErrorMatches(t -> t instanceof IllegalArgumentException)
		            .verify();
	}

	@Test
	public void errorMatchesInvalid() {
		Flux<String> flux = Flux.just("foo")
		                        .concatWith(Mono.error(new IllegalArgumentException()));

		assertThatExceptionOfType(AssertionError.class)
				.isThrownBy(() -> StepVerifier.create(flux)
		            .expectNext("foo")
		            .expectErrorMatches(t -> t instanceof IllegalStateException)
		            .verify())
	            .withMessage("expectation \"expectErrorMatches\" failed (predicate failed on exception: java.lang.IllegalArgumentException)");
	}

	@Test
	public void errorSatisfies() {
		Flux<String> flux = Flux.just("foo")
		                        .concatWith(Mono.error(new IllegalArgumentException()));

		StepVerifier.create(flux)
		            .expectNext("foo")
		            .expectErrorSatisfies(t -> assertThat(t).isInstanceOf(IllegalArgumentException.class))
		            .verify();
	}

	@Test
	public void errorSatisfiesInvalid() {
		Flux<String> flux = Flux.just("foo")
		                        .concatWith(Mono.error(new IllegalArgumentException()));

		assertThatExceptionOfType(AssertionError.class)
				.isThrownBy(() -> StepVerifier.create(flux)
		            .expectNext("foo")
		            .expectErrorSatisfies(t -> assertThat(t).hasMessage("foo"))
		            .verify())
	            .withMessage("expectation \"expectErrorSatisfies\" failed (assertion failed on exception <java.lang.IllegalArgumentException>: " +
			            "\nExpecting message:\n <\"foo\">\nbut was:\n <null>)");
	}

	@Test
	public void consumeErrorWith() {
		Flux<String> flux = Flux.just("foo")
		                        .concatWith(Mono.error(new IllegalArgumentException()));

		assertThatExceptionOfType(AssertionError.class)
				.isThrownBy(() -> StepVerifier.create(flux)
			            .expectNext("foo")
			            .consumeErrorWith(throwable -> {
				            if (!(throwable instanceof IllegalStateException)) {
					            throw new AssertionError(throwable.getClass()
					                                              .getSimpleName());
				            }
			            })
			            .verify())
	            .withMessage("IllegalArgumentException");
	}

	@Test
	public void request() {
		Flux<String> flux = Flux.just("foo", "bar");

		StepVerifier.create(flux, 1)
		            .thenRequest(1)
		            .expectNext("foo")
		            .thenRequest(1)
		            .expectNext("bar")
		            .expectComplete()
		            .verify();
	}

	@Test
	public void cancel() {
		Flux<String> flux = Flux.just("foo", "bar", "baz");

		StepVerifier.create(flux)
		            .expectNext("foo")
		            .thenCancel()
		            .verify();
	}

	@Test
	public void cancelInvalid() {
		Flux<String> flux = Flux.just("bar", "baz");

		assertThatExceptionOfType(AssertionError.class)
				.isThrownBy(() -> StepVerifier.create(flux)
		            .expectNext("foo")
		            .thenCancel()
		            .verify())
	            .withMessage("expectation \"expectNext(foo)\" failed (expected value: foo; actual value: bar)");
	}

	@Test
	public void thenCancel_cancelsAfterFirst() {
		TestPublisher<Long> publisher = TestPublisher.create();
		AtomicBoolean downStreamCancelled = new AtomicBoolean();
		AtomicBoolean asserted = new AtomicBoolean();
		Flux<Long> source = publisher
				.flux()
				.onBackpressureBuffer()
				.doOnCancel(() -> downStreamCancelled.set(true))
				.log();

		Duration took = StepVerifier.create(source,  1)
		                            .then(() -> Schedulers.elastic().schedule(() -> publisher.next(0L)))
		                            .assertNext(next -> {
			                            LockSupport.parkNanos(Duration.ofMillis(500)
			                                                          .toNanos());
			                            asserted.set(true);
			                            assertThat(next).isEqualTo(0L);
		                            })
		                            .then(() -> Schedulers.elastic().schedule(() ->
				                            publisher.next(1L)))
		                            .then(() -> Schedulers.elastic().schedule(() ->
				                            publisher.next(2L), 50, TimeUnit.MILLISECONDS))
		                            .expectNoEvent(Duration.ofMillis(100))
		                            .thenRequest(1)
		                            .thenRequest(1)
		                            .assertNext(next -> {
			                            LockSupport.parkNanos(Duration.ofMillis(500)
			                                                          .toNanos());
			                            assertThat(next).isEqualTo(1L);
		                            })
		                            .thenAwait(Duration.ofSeconds(2))
		                            .thenCancel()
		                            .verify(Duration.ofSeconds(5));

		publisher.assertCancelled();

		assertThat(asserted.get())
				.as("expectation processed")
				.isTrue();
		assertThat(downStreamCancelled.get())
				.as("is cancelled by awaitThenCancel")
				.isTrue();
		assertThat(took.toMillis())
				.as("blocked on first assertNext")
				.isGreaterThanOrEqualTo(1000L);
	}

	@Test
	public void thenCancel_cancelsAfterFirst2() {
		TestPublisher<Long> publisher = TestPublisher.create();
		AtomicBoolean downStreamCancelled = new AtomicBoolean();
		AtomicBoolean asserted = new AtomicBoolean();
		Flux<Long> source = publisher
				.flux()
				.doOnCancel(() -> downStreamCancelled.set(true));

		Duration took = StepVerifier.create(source)
		                            .then(() -> Schedulers.elastic().schedule(() -> publisher.next(0L)))
		                            .assertNext(next -> {
			                            asserted.set(true);
			                            assertThat(next).isEqualTo(0L);
		                            })
		                            .then(() -> Schedulers.elastic().schedule(() ->
				                            publisher.next(1L)))
		                            .thenCancel()
		                            .verify(Duration.ofSeconds(5));

		publisher.assertCancelled();

		assertThat(asserted.get())
				.as("expectation processed")
				.isTrue();
		assertThat(downStreamCancelled.get())
				.as("is cancelled by awaitThenCancel")
				.isTrue();
	}

	@Test
	public void subscribedTwice() {
		Flux<String> flux = Flux.just("foo", "bar");

		StepVerifier s = StepVerifier.create(flux)
		                             .expectNext("foo")
		                             .expectNext("bar")
		                             .expectComplete();

		s.verify();
		s.verify();
	}

	@Test
	public void verifyThenOnCompleteRange() {
		DirectProcessor<Void> p = DirectProcessor.create();

		Flux<String> flux = Flux.range(0, 3)
		                        .map(d -> "t" + d)
		                        .takeUntilOther(p);

		StepVerifier.create(flux, 2)
		            .expectNext("t0", "t1")
		            .then(p::onComplete)
		            .expectComplete()
		            .verify();

	}

	@Test
	public void verifyDuration() {
		long interval = 200;
		Flux<String> flux = Flux.interval(Duration.ofMillis(interval))
		                        .map(l -> "foo")
		                        .take(2);

		Duration duration = StepVerifier.create(flux)
		                                .thenAwait(Duration.ofSeconds(100))
		                                .expectNext("foo")
		                                .expectNext("foo")
		                                .expectComplete()
		                                .verify(Duration.ofMillis(500));

		assertThat(duration.toMillis()).isGreaterThan(2 * interval);
	}

	@Test
	public void verifyDurationTimeout() {
		Flux<String> flux = Flux.interval(Duration.ofMillis(200))
		                        .map(l -> "foo")
		                        .take(2);

		assertThatExceptionOfType(AssertionError.class)
				.isThrownBy(() -> StepVerifier.create(flux)
		            .expectNext("foo")
		            .expectNext("foo")
		            .expectComplete()
		            .verify(Duration.ofMillis(300)))
	            .withMessageStartingWith("VerifySubscriber timed out on");
	}

	@Test
	public void verifyNeverWithExpectTimeout() {
		Flux<String> flux = Flux.never();

		StepVerifier.create(flux)
		            .expectTimeout(Duration.ofMillis(500))
		            .verify();
	}

	@Test
	public void verifySubscription() {
		Mono<String> flux = Mono.just("foo");

		StepVerifier.create(flux)
		            .expectSubscriptionMatches(s -> s instanceof Fuseable.QueueSubscription)
		            .expectNext("foo")
		            .expectComplete()
		            .verify();
	}

	@Test
	public void verifyNextAs() {
		Flux<String> flux = Flux.just("foo", "bar", "foobar");

		StepVerifier.create(flux)
		            .expectNextSequence(Arrays.asList("foo", "bar", "foobar"))
		            .expectComplete()
		            .verify();
	}

	@Test
	public void verifyNextAsErrorTooFewInIterable() {
		Flux<String> flux = Flux.just("foo", "bar", "foobar");

		assertThatExceptionOfType(AssertionError.class)
				.isThrownBy(() -> StepVerifier.create(flux)
		            .expectNextSequence(Arrays.asList("foo", "bar"))
		            .expectComplete()
		            .verify())
	            .withMessage("expectation \"expectComplete\" failed (expected: onComplete(); actual: onNext(foobar))");
	}

	@Test
	public void verifyNextAsErrorTooManyInIterable() {
		Flux<String> flux = Flux.just("foo", "bar", "foobar");

		assertThatExceptionOfType(AssertionError.class)
				.isThrownBy(() -> StepVerifier.create(flux)
		            .expectNextSequence(Arrays.asList("foo", "bar", "foobar", "bar"))
		            .expectComplete()
		            .verify())
				.withMessageStartingWith("expectation \"expectNextSequence\" failed (")
				.withMessageEndingWith("expected next value: bar; actual signal: onComplete(); iterable: [foo, bar, foobar, bar])");
	}

	@Test
	public void verifyNextAs2() {
		final List<Integer> source = Arrays.asList(1, 2, 3, 4, 5, 6, 7, 8, 9, 10);

		Flux<Integer> flux = Flux.fromStream(source.stream());

		StepVerifier.create(flux)
		            .expectNextSequence(source)
		            .expectComplete()
		            .verify();
	}

	@Test
	public void verifyNextAsWithEmptyFlux() {
	    final List<Integer> source = Arrays.asList(1,2,3);
		Flux<Integer> flux = Flux.empty();

        assertThatExceptionOfType(AssertionError.class)
                .isThrownBy(() -> StepVerifier.create(flux)
				.expectNextSequence(source)
				.expectComplete()
				.verify())
                .withMessageStartingWith("expectation \"expectNextSequence\" failed (")
                .withMessageEndingWith("expected next value: 1; actual signal: onComplete(); iterable: [1, 2, 3])");
	}

	@Test
	public void verifyRecordMatches() {
		Flux<String> flux = Flux.just("foo", "bar", "foobar");

		StepVerifier.create(flux)
		            .recordWith(ArrayList::new)
		            .expectNextCount(3)
		            .expectRecordedMatches(c -> c.contains("foobar"))
		            .expectComplete()
		            .verify();
	}

	@Test
	public void verifyRecordMatchesError() {
		Flux<String> flux = Flux.just("foo", "bar", "foobar");

		assertThatExceptionOfType(AssertionError.class)
				.isThrownBy(() -> StepVerifier.create(flux)
		            .recordWith(ArrayList::new)
		            .expectNextCount(3)
		            .expectRecordedMatches(c -> c.contains("foofoo"))
		            .expectComplete()
		            .verify())
				.withMessage("expectation \"expectRecordedMatches\" failed (expected collection predicate match; actual: [foo, bar, foobar])");
	}

	@Test
	public void verifyRecordNullError() {
		Flux<String> flux = Flux.just("foo", "bar");

		assertThatExceptionOfType(AssertionError.class)
				.isThrownBy(() -> StepVerifier.create(flux)
		            .recordWith(() -> null)
		            .expectComplete()
		            .verify())
				.withMessage("expectation \"recordWith\" failed (expected collection; actual supplied is [null])");
	}

	@Test
	public void verifyRecordMatchesError2() {
		Flux<String> flux = Flux.just("foo", "bar", "foobar");

		assertThatExceptionOfType(AssertionError.class)
				.isThrownBy(() -> StepVerifier.create(flux)
		            .expectNext("foo", "bar", "foobar")
		            .expectRecordedMatches(c -> c.size() == 3)
		            .expectComplete()
		            .verify())
				.withMessage("expectation \"expectRecordedMatches\" failed (expected record collector; actual record is [null])");
	}

	@Test
	public void verifyRecordWith2() {
		final List<Integer> source = Arrays.asList(1, 2, 3, 4, 5, 6, 7, 8, 9, 10);

		Flux<Integer> flux = Flux.fromStream(source.stream());

		StepVerifier.create(flux)
		            .recordWith(ArrayList::new)
		            .expectNextCount(10)
		            .consumeRecordedWith(c -> assertThat(c).containsExactlyElementsOf(source))
		            .expectComplete()
		            .verify();
	}

	@Test
	public void verifySubscriptionError() {
		Mono<String> flux = Mono.just("foo");

		assertThatExceptionOfType(AssertionError.class)
				.isThrownBy(() -> StepVerifier.create(flux)
		            .expectSubscriptionMatches(s -> false)
		            .expectNext("foo")
		            .expectComplete()
		            .verify())
				.withMessageStartingWith("expectation \"expectSubscriptionMatches\" failed (predicate failed on subscription: ");
	}

	@Test
	public void verifyConsumeSubscription() {
		Mono<String> flux = Mono.just("foo");

		StepVerifier.create(flux)
		            .consumeSubscriptionWith(s -> assertThat(s).isInstanceOf(Fuseable.QueueSubscription.class))
		            .expectNext("foo")
		            .expectComplete()
		            .verify();
	}

	@Test
	public void verifyConsumeSubscriptionAfterFirst() {
		Mono<String> flux = Mono.just("foo");

		StepVerifier.create(flux)
		            .expectNext("foo")
		            .consumeSubscriptionWith(s -> assertThat(s).isInstanceOf(Fuseable.QueueSubscription.class))
		            .expectComplete()
		            .verify();
	}

	@Test
	public void verifyConsumeSubscriptionError() {
		Mono<String> flux = Mono.just("foo");

		assertThatExceptionOfType(AssertionError.class)
				.isThrownBy(() -> StepVerifier.create(flux)
		            .consumeSubscriptionWith(s -> Assertions.fail("boom"))
		            .expectNext("foo")
		            .expectComplete()
		            .verify())
				.withMessage("boom");
	}

	@Test
	public void verifyFusion() {
		Mono<String> flux = Mono.just("foo");

		StepVerifier.create(flux)
		            .expectFusion()
		            .expectNext("foo")
		            .expectComplete()
		            .verify();
	}

	@Test
	public void verifyFusionError() {
		assertThatExceptionOfType(AssertionError.class)
				.isThrownBy(() -> Mono.just("foo")
				                      .hide()
				                      .as(StepVerifier::create)
				                      .expectFusion()
				                      .expectNext("foo")
				                      .expectComplete()
				                      .verify())
				.withMessage("expectation failed (expected fuseable source but actual " +
						"Subscription is not: 3)");
	}

	@Test
	public void verifyNoFusion() {
		Mono<String> flux = Mono.just("foo")
		                        .hide();

		StepVerifier.create(flux)
		            .expectNoFusionSupport()
		            .expectNext("foo")
		            .expectComplete()
		            .verify();
	}

	@Test
	public void verifyNoFusionError() {
		Mono<String> flux = Mono.just("foo");

		StepVerifier.create(flux.hide())
		            .expectNoFusionSupport()
		            .expectNext("foo")
		            .expectComplete()
		            .verify();
	}

	@Test
	public void verifyFusionModeRequest() {
		Mono<String> flux = Mono.just("foo");

		StepVerifier.create(flux)
		            .expectFusion(Fuseable.SYNC)
		            .expectNext("foo")
		            .expectComplete()
		            .verify();
	}

	@Test
	public void verifyFusionModeExpected() {
		Mono<String> flux = Mono.just("foo");

		StepVerifier.create(flux)
		            .expectFusion(Fuseable.SYNC, Fuseable.SYNC)
		            .expectNext("foo")
		            .expectComplete()
		            .verify();
	}

	@Test
	public void verifyFusionModeExpectedError() {
		Mono<String> flux = Mono.just("foo");

		assertThatExceptionOfType(AssertionError.class)
				.isThrownBy(() -> StepVerifier.create(flux)
		            .expectFusion(Fuseable.SYNC, Fuseable.ASYNC)
		            .expectNext("foo")
		            .expectComplete()
		            .verify())
				.withMessage("expectation failed (expected fusion mode: (async); actual: (sync))");
	}

	@Test
	public void verifyFusionModeExpected2() {
		Flux<String> flux = Flux.just("foo", "bar")
		                        .publishOn(Schedulers.immediate());

		StepVerifier.create(flux)
		            .expectFusion(Fuseable.SYNC | Fuseable.ASYNC, Fuseable.ASYNC)
		            .expectNext("foo", "bar")
		            .expectComplete()
		            .verify();
	}

	@Test
	public void verifyFusionModeExpectedCancel() {
		Flux<String> flux = Flux.just("foo", "bar");

		StepVerifier.create(flux)
		            .expectFusion(Fuseable.SYNC, Fuseable.SYNC)
		            .expectNext("foo")
		            .thenCancel()
		            .verify();
	}

	@Test
	public void verifyFusionModeExpected2Error() {
		Flux<String> flux = Flux.just("foo", "bar")
		                        .publishOn(Schedulers.immediate());

		assertThatExceptionOfType(AssertionError.class)
				.isThrownBy(() -> StepVerifier.create(flux)
		            .expectFusion(Fuseable.ASYNC, Fuseable.SYNC)
		            .expectNext("foo", "bar")
		            .expectComplete()
		            .verify())
				.withMessage("expectation failed (expected fusion mode: (sync); actual: (async))");
	}

	@Test
	public void verifyVirtualTimeOnSubscribe() {
		StepVerifier.withVirtualTime(() -> Mono.delay(Duration.ofDays(2))
		                                       .map(l -> "foo"))
		            .thenAwait(Duration.ofDays(3))
		            .expectNext("foo")
		            .expectComplete()
		            .verify();
	}

	@Test
	public void verifyVirtualTimeOnError() {
		StepVerifier.withVirtualTime(() -> Mono.never()
		                                       .timeout(Duration.ofDays(2))
		                                       .map(l -> "foo"))
		            .thenAwait(Duration.ofDays(2))
		            .expectError(TimeoutException.class)
		            .verify();
	}

	@Test
	public void verifyVirtualTimeNoEvent() {
		StepVerifier.withVirtualTime(() -> Mono.just("foo")
		                                       .delaySubscription(Duration.ofDays(2)))
		            .expectSubscription()
		            .expectNoEvent(Duration.ofDays(2))
		            .expectNext("foo")
		            .expectComplete()
		            .verify();
	}

	@Test
	public void verifyVirtualTimeNoEventError() {
		assertThatExceptionOfType(AssertionError.class)
				.isThrownBy(() -> StepVerifier.withVirtualTime(() -> Mono.just("foo")
		                                       .delaySubscription(Duration.ofDays(2)))
		            .expectSubscription()
		            .expectNoEvent(Duration.ofDays(2))
		            .expectNext("foo")
		            .expectNoEvent(Duration.ofDays(2))
		            .expectComplete()
		            .verify())
				.withMessage("Unexpected completion during a no-event expectation");
	}

	@Test
	public void verifyVirtualTimeNoEventInterval() {
		StepVerifier.withVirtualTime(() -> Flux.interval(Duration.ofSeconds(3))
		                                       .take(2))
		            .expectSubscription()
		            .expectNoEvent(Duration.ofSeconds(3))
		            .expectNext(0L)
		            .expectNoEvent(Duration.ofSeconds(3))
		            .expectNext(1L)
		            .expectComplete()
		            .verify();
	}

	@Test
	//TODO shouldn't there be only one error rather than Multiple exceptions?
	public void verifyVirtualTimeNoEventIntervalError() {
		Throwable thrown = catchThrowable(() ->
				StepVerifier.withVirtualTime(() -> Flux.interval(Duration.ofSeconds(3))
				                                       .take(2))
				            .expectSubscription()
				            .expectNoEvent(Duration.ofSeconds(3))
				            .expectNext(0L)
				            .expectNoEvent(Duration.ofSeconds(4))
				            .expectNext(1L)
				            .thenAwait()
				            .expectComplete()
				            .verify());

		assertThat(thrown).isInstanceOf(AssertionError.class)
		                  .hasMessageContaining("Multiple exceptions")
		                  .hasMessageContaining("expectation failed (expected no event: onNext(1)")
		                  .hasMessageContaining("expectation failed (expected no event: onComplete()");
	}

	//see https://github.com/reactor/reactor-core/issues/1913
	@Test
	public void verifyExpectTimeoutFailsWhenSomeEvent() {
		assertThatExceptionOfType(AssertionError.class)
				.isThrownBy(() -> StepVerifier.create(Mono.just("foo"))
				                              .expectTimeout(Duration.ofMillis(1300))
				                              .verify())
				.withMessage("expectation \"expectTimeout\" failed (expected: timeout(1.3s); actual: onNext(foo))");
	}

	//see https://github.com/reactor/reactor-core/issues/1913
	@Test
	public void verifyVirtualTimeExpectTimeoutFailsWhenSomeEvent() {
		assertThatExceptionOfType(AssertionError.class)
				.isThrownBy(() -> StepVerifier.withVirtualTime(() -> Mono.just("foo"))
				                              .expectTimeout(Duration.ofDays(3))
				                              .verify())
				.withMessage("expectation \"expectTimeout\" failed (expected: timeout(72h); actual: onNext(foo))");
	}

	@Test
	public void verifyExpectTimeoutNever() {
		StepVerifier.create(Mono.never())
		            .expectSubscription()
		            .expectTimeout(Duration.ofSeconds(1))
		            .verify();
	}

	@Test
	public void verifyVirtualTimeExpectTimeoutNever() {
		StepVerifier.withVirtualTime(Mono::never)
		            .expectSubscription()
		            .expectTimeout(Duration.ofDays(10000))
		            .verify();
	}

	@Test
	public void verifyExpectTimeoutDoesntCareAboutSubscription() {
		StepVerifier.withVirtualTime(Mono::never)
		            .expectTimeout(Duration.ofDays(10000))
		            .verify();

		StepVerifier.create(Mono.never())
		            .expectTimeout(Duration.ofSeconds(1))
		            .verify();
	}

	@Test
	public void verifyVirtualTimeOnNext() {
		StepVerifier.withVirtualTime(() -> Flux.just("foo", "bar", "foobar")
		                                       .delayElements(Duration.ofHours(1))
		                                       .log())
		            .thenAwait(Duration.ofHours(1))
		            .expectNext("foo")
		            .thenAwait(Duration.ofHours(1))
		            .expectNext("bar")
		            .thenAwait(Duration.ofHours(1))
		            .expectNext("foobar")
		            .expectComplete()
		            .verify();
	}

	@Test
	public void verifyVirtualTimeOnComplete() {
		StepVerifier.withVirtualTime(() -> Flux.empty()
		                                       .delaySubscription(Duration.ofHours(1))
		                                       .log())
		            .thenAwait(Duration.ofHours(1))
		            .expectComplete()
		            .verify();
	}

	@Test
	public void verifyVirtualTimeOnNextInterval() {
		Duration r;

		r = StepVerifier.withVirtualTime(() -> Flux.interval(Duration.ofSeconds(3))
		                                           .map(d -> "t" + d))
		                .thenAwait(Duration.ofSeconds(3))
		                .expectNext("t0")
		                .thenAwait(Duration.ofSeconds(3))
		                .expectNext("t1")
		                .thenAwait(Duration.ofSeconds(3))
		                .expectNext("t2")
		                .thenCancel()
		                .verify();

		assertThat(r.minus(Duration.ofSeconds(9)).toMillis()).isNegative();
	}

	@Test
	public void verifyVirtualTimeNoLookupFails() {
		assertThatExceptionOfType(NullPointerException.class)
				.isThrownBy(() -> StepVerifier.withVirtualTime(Flux::empty, null, 1))
	            .withMessage("vtsLookup");
	}

	@Test
	public void verifyVirtualTimeNoScenarioFails() {
		assertThatExceptionOfType(NullPointerException.class)
				.isThrownBy(() -> StepVerifier.withVirtualTime(null, 1))
	            .withMessage("scenarioSupplier");
	}

	@Test(timeout = 3000)
	public void verifyVirtualTimeOnNextIntervalManual() {
		VirtualTimeScheduler vts = VirtualTimeScheduler.create();

		StepVerifier.withVirtualTime(() -> Flux.interval(Duration.ofMillis(1000), vts)
		                                       .map(d -> "t" + d))
		            .then(() -> vts.advanceTimeBy(Duration.ofHours(1)))
		            .expectNextCount(3600)
		            .thenCancel()
		            .verify();
	}

	@Test
	public void verifyVirtualTimeOnErrorInterval() {
		StepVerifier.withVirtualTime(() -> Flux.interval(Duration.ofSeconds(3))
		                                       .map(d -> "t" + d),
				0)
		            .thenRequest(1)
		            .thenAwait(Duration.ofSeconds(3))
		            .expectNext("t0")
		            .thenRequest(1)
		            .thenAwait(Duration.ofSeconds(3))
		            .expectNext("t1")
		            .thenAwait(Duration.ofSeconds(3))
		            .expectError(IllegalStateException.class)
		            .verify();

	}

	@Test
	public void verifyVirtualTimeOnErrorAsync() {
		VirtualTimeScheduler vts = VirtualTimeScheduler.create();
		StepVerifier.withVirtualTime(() -> Flux.just(123)
		                                       .subscribeOn(vts),
				() -> vts, 0)
		            .thenRequest(1)
		            .thenAwait()
		            .expectNext(123)
		            .expectComplete()
		            .verify();
	}

	@Test(timeout = 1000)
	public void verifyCreatedForAllSchedulerUsesVirtualTime() {
		//a timeout will occur if virtual time isn't used
		StepVerifier.withVirtualTime(() -> Flux.interval(Duration.ofSeconds(3))
		                                       .map(d -> "t" + d),
				VirtualTimeScheduler::create,
				0)
		            .thenRequest(1)
		            .thenAwait(Duration.ofSeconds(1))
		            .thenAwait(Duration.ofSeconds(2))
		            .expectNext("t0")
		            .thenCancel()
		            .verify();
	}

	@Test
	public void noSignalRealTime() {
		Duration verifyDuration = StepVerifier.create(Mono.never())
		                                      .expectSubscription()
		                                      .expectTimeout(Duration.ofSeconds(1))
		                                      .verify(Duration.ofMillis(1100));

		assertThat(verifyDuration.toMillis()).isGreaterThanOrEqualTo(1000L);
	}

	@Test(timeout = 500)
	public void noSignalVirtualTime() {
		StepVerifier.withVirtualTime(Mono::never, 1)
		            .expectSubscription()
		            .expectTimeout(Duration.ofSeconds(100))
		            .verify();
	}

	@Test
	public void longDelayAndNoTermination() {
		StepVerifier.withVirtualTime(() -> Flux.just("foo", "bar")
		                                       .delayElements(Duration.ofSeconds(5))
		                                       .concatWith(Mono.never()),
				Long.MAX_VALUE)
		            .expectSubscription()
		            .expectNoEvent(Duration.ofSeconds(5))
		            .expectNext("foo")
		            .expectNoEvent(Duration.ofSeconds(5))
		            .expectNextCount(1)
		            .expectTimeout(Duration.ofHours(10))
		            .verify();
	}

	//source: https://stackoverflow.com/questions/58486417/how-to-verify-with-stepverifier-that-provided-mono-did-not-completed
	@Test
	public void expectTimeoutSmokeTest() {
		Mono<String> neverMono = Mono.never();
		Mono<String> completingMono = Mono.empty();

		StepVerifier.create(neverMono, StepVerifierOptions.create().scenarioName("neverMono should pass"))
				.expectTimeout(Duration.ofSeconds(1))
				.verify();

		StepVerifier shouldFail = StepVerifier.create(completingMono).expectTimeout(Duration.ofSeconds(1));

		assertThatExceptionOfType(AssertionError.class)
				.isThrownBy(shouldFail::verify)
				.withMessage("expectation \"expectTimeout\" failed (expected: timeout(1s); actual: onComplete())");
	}

	@Test
	public void verifyTimeoutSmokeTest() {
		Mono<String> neverMono = Mono.never();
		Mono<String> completingMono = Mono.empty();

		StepVerifier.create(neverMono, StepVerifierOptions.create().scenarioName("neverMono should pass"))
				.verifyTimeout(Duration.ofSeconds(1));

		assertThatExceptionOfType(AssertionError.class)
				.isThrownBy(() -> StepVerifier.create(completingMono).verifyTimeout(Duration.ofSeconds(1)))
				.withMessage("expectation \"expectTimeout\" failed (expected: timeout(1s); actual: onComplete())");
	}

	@Test
	public void thenAwaitThenCancelWaitsForDuration() {
		Duration verifyDuration = StepVerifier.create(Flux.just("foo", "bar")
		                                                  .delayElements(Duration.ofMillis(500)))
		                                      .expectSubscription()
		                                      .thenAwait(Duration.ofMillis(500))
		                                      .expectNext("foo")
		                                      .thenAwait(Duration.ofMillis(200))
		                                      .thenCancel()
		                                      .verify(Duration.ofMillis(1000));

		assertThat(verifyDuration.toMillis()).isGreaterThanOrEqualTo(700L);
	}

	@Test
	public void testThenConsumeWhile() {
		StepVerifier.create(Flux.range(3, 8))
		            .expectNextMatches(first -> first == 3)
		            .thenConsumeWhile(v -> v < 9)
		            .expectNext(9)
		            .expectNext(10)
		            .expectComplete()
		            .log()
		            .verify();
	}

	@Test
	public void testThenConsumeWhileWithConsumer() {
		LongAdder count = new LongAdder();

		StepVerifier.create(Flux.range(3, 8))
		            .expectNextMatches(first -> first == 3)
		            .thenConsumeWhile(v -> v < 9, v -> count.increment())
		            .expectNext(9)
		            .expectNext(10)
		            .expectComplete()
		            .log()
		            .verify();

		assertThat(count.intValue()).isEqualTo(5);
	}

	@Test
	public void testThenConsumeWhileFails() {
		assertThatExceptionOfType(AssertionError.class)
				.isThrownBy(() -> StepVerifier.create(Flux.range(3, 8))
			            .expectNextMatches(first -> first == 3)
			            .thenConsumeWhile(v -> v <= 9)
			            .expectNext(9)
			            .expectNext(10)
			            .expectComplete()
			            .log()
			            .verify())
		        .withMessageContaining("expectNext(9)");
	}

	@Test
	public void testExpectRecordedMatches() {
		List<Integer> expected = Arrays.asList(1,2);

		StepVerifier.create(Flux.just(1,2))
		            .recordWith(ArrayList::new)
		            .thenConsumeWhile(i -> i < 2)
		            .expectRecordedMatches(expected::equals)
		            .thenCancel()
		            .verify();
	}

	@Test
	public void testExpectRecordedMatchesTwice() {
		List<Integer> expected1 = Arrays.asList(1,2);
		List<Integer> expected2 = Arrays.asList(3,4);

		StepVerifier.create(Flux.just(1,2,3,4))
		            .recordWith(ArrayList::new)
		            .thenConsumeWhile(i -> i < 2)
		            .expectRecordedMatches(expected1::equals)
		            .recordWith(ArrayList::new)
		            .thenConsumeWhile(i -> i < 4)
		            .expectRecordedMatches(expected2::equals)
		            .thenCancel()
		            .verify();
	}

	@Test
	public void testExpectRecordedMatchesWithoutComplete() {
		List<Integer> expected = Arrays.asList(1,2);

		TestPublisher<Integer> publisher = TestPublisher.createCold();
		publisher.next(1);
		publisher.next(2);

		StepVerifier.create(publisher)
		            .recordWith(ArrayList::new)
		            .thenConsumeWhile(i -> i < 2)
		            .expectRecordedMatches(expected::equals)
		            .thenCancel()
		            .verify();
	}

	@Test
	public void testWithDescription() {
		assertThatExceptionOfType(AssertionError.class)
				.isThrownBy(() -> StepVerifier.create(Flux.just("foo", "bar", "baz"), 3)
			            .expectNext("foo")
			            .as("first")
			            .expectNext("bar")
			            .as("second")
			            .expectNext("bar")
			            .as("third")
			            .as("this is ignored")
			            .expectComplete()
			            .log()
			            .verify())
				.withMessageStartingWith("expectation \"third\" failed");
	}

	@Test
	public void testWithDescriptionAndScenarioName() {
		StepVerifierOptions options = StepVerifierOptions.create()
		                                                 .initialRequest(3)
		                                                 .scenarioName("some scenario name");
		StepVerifier stepVerifier = StepVerifier
				.create(Flux.just("foo", "bar", "baz"), options)
				.expectNext("foo")
				.as("first")
				.expectNext("bar")
				.as("second")
				.expectNext("bar")
				.as("third")
				.as("this is ignored")
				.expectComplete()
				.log();

		assertThatExceptionOfType(AssertionError.class)
				.isThrownBy(stepVerifier::verify)
				.withMessage("[some scenario name] expectation \"third\" failed (expected value: bar; actual value: baz)");
	}

	@Test
	public void testDurationFailureWithScenarioName() {
		StepVerifierOptions options = StepVerifierOptions.create()
		                                                 .scenarioName("some scenario name");
		StepVerifier stepVerifier = StepVerifier
				.create(Mono.delay(Duration.ofMillis(100)), options)
				.expectNextCount(1)
				.expectComplete();

		assertThatExceptionOfType(AssertionError.class)
				.isThrownBy(() -> stepVerifier.verify(Duration.ofMillis(10)))
				.withMessageStartingWith("[some scenario name] VerifySubscriber timed out on reactor.core.publisher.MonoDelay$MonoDelayRunnable@");
	}

	@Test
	public void noCancelOnUnexpectedErrorSignal() {
		LongAdder cancelled = new LongAdder();
		assertThatExceptionOfType(AssertionError.class)
				.isThrownBy(() -> StepVerifier.create(Flux.error(new IllegalArgumentException())
			                        .doOnCancel(cancelled::increment))
			            .expectComplete()
			            .verify())
				.withMessageContaining("expected: onComplete(); actual: onError");
		assertThat(cancelled.intValue())
				.overridingErrorMessage("the expectComplete assertion caused a cancellation")
				.isZero();
	}

	@Test
	public void noCancelOnUnexpectedCompleteSignal() {
		LongAdder cancelled = new LongAdder();
		assertThatExceptionOfType(AssertionError.class)
				.isThrownBy(() -> StepVerifier.create(Flux.empty()
			                        .doOnCancel(cancelled::increment))
			            .expectError()
			            .verify())
				.withMessageContaining("expected: onError(); actual: onComplete()");
		assertThat(cancelled.intValue())
				.overridingErrorMessage("the expectError assertion caused a cancellation")
				.isZero();
	}

	@Test
	public void noCancelOnUnexpectedCompleteSignal2() {
		LongAdder cancelled = new LongAdder();
		assertThatExceptionOfType(AssertionError.class)
				.isThrownBy(() -> StepVerifier.create(Flux.just("foo")
			                        .doOnCancel(cancelled::increment))
			            .expectNext("foo", "bar")
			            .expectComplete()
			            .verify())
		        .withMessageContaining("expected: onNext(bar); actual: onComplete()");

		assertThat(cancelled.intValue())
				.overridingErrorMessage("the expectNext assertion caused a cancellation")
	            .isZero();
	}

	@Test
	public void noCancelOnCompleteWhenSequenceUnexpected() {
		LongAdder cancelled = new LongAdder();
		assertThatExceptionOfType(AssertionError.class)
				.isThrownBy(() -> StepVerifier.create(Flux.just("foo")
			                        .doOnCancel(cancelled::increment))
			            .expectNextSequence(Arrays.asList("foo", "bar"))
			            .expectComplete()
			            .verify())
		        .withMessageContaining("expectNextSequence");
		assertThat(cancelled.intValue())
				.overridingErrorMessage("the expectNextSequence assertion caused a cancellation")
		        .isZero();
	}

	@Test
	public void noCancelOnCompleteWhenCountUnexpected() {
		LongAdder cancelled = new LongAdder();
		assertThatExceptionOfType(AssertionError.class)
				.isThrownBy(() -> StepVerifier.create(Flux.just("foo")
			                        .doOnCancel(cancelled::increment))
			            .expectNextCount(2)
			            .expectComplete()
			            .verify())
				.withMessageContaining("expectNextCount");

		assertThat(cancelled.intValue())
				.overridingErrorMessage("the expectNextCount assertion caused a cancellation")
				.isZero();
	}

	@Test
	public void noCancelOnErrorWhenCollectUnexpected() {
		LongAdder cancelled = new LongAdder();
		LongAdder records = new LongAdder();
		assertThatExceptionOfType(AssertionError.class)
				.isThrownBy(() -> StepVerifier.create(Flux.error(new IllegalArgumentException())
			                        .doOnCancel(cancelled::increment))
			            .recordWith(() -> {
								records.increment();
								return new ArrayList<>();
			            })
			            .expectRecordedMatches(l -> l.size() == 2)
			            .expectComplete()
			            .verify())
		        .withMessageContaining("expected collection predicate match");

		assertThat(cancelled.intValue())
				.overridingErrorMessage("the expectRecordedMatches assertion caused a cancellation")
				.isZero();
		assertThat(records.intValue())
				.as("unexpected number of records")
				.isEqualTo(1);
	}

	//TODO records: find a way to test the case where supplied collection is null, and signal is complete/error
	//TODO records: find a way to test the case where there hasn't been a recorder set, and signal is complete/error

	@Test
	public void cancelOnUnexpectedNextWithMoreData() {
		LongAdder cancelled = new LongAdder();
		assertThatExceptionOfType(AssertionError.class)
				.isThrownBy(() -> StepVerifier.create(Flux.just("foo", "bar")
			                        .doOnCancel(cancelled::increment))
			            .expectNext("baz")
			            .expectComplete()
			            .verify())
		        .withMessageContaining("expected value: baz;");

		assertThat(cancelled.intValue())
				.overridingErrorMessage("the expectNext assertion didn't cause a cancellation")
		        .isEqualTo(1);
	}

	@Test
	public void boundedInitialOverflowIsDetected() {
		TestPublisher<String> publisher = TestPublisher.createNoncompliant(
				REQUEST_OVERFLOW);

		assertThatExceptionOfType(AssertionError.class)
				.isThrownBy(() -> StepVerifier.create(publisher, 1)
				                              .then(() -> publisher.emit("foo", "bar"))
				                              .expectNext("foo")
				                              .expectComplete()
				                              .verify())
				.withMessageStartingWith("request overflow (")
				.withMessageEndingWith("expected production of at most 1;" +
						" produced: 2; request overflown by signal: onNext(bar))");
	}

	@Test
	public void boundedRequestOverflowIsDetected() {
		TestPublisher<String> publisher = TestPublisher.createNoncompliant(
				REQUEST_OVERFLOW);

		assertThatExceptionOfType(AssertionError.class)
				.isThrownBy(() -> StepVerifier.create(publisher, 0)
			            .thenRequest(2)
			            .then(() -> publisher.emit("foo", "bar", "baz"))
			            .expectNext("foo", "bar")
			            .expectComplete()
			            .verify())
				.withMessageStartingWith("request overflow (")
		        .withMessageEndingWith("expected production of at most 2;"
					+ " produced: 3; request overflown by signal: onNext(baz))");
	}

	@Test
	public void initialBoundedThenUnboundedRequestDoesntOverflow() {
		TestPublisher<String> publisher = TestPublisher.createNoncompliant(
				REQUEST_OVERFLOW);

		StepVerifier.create(publisher, 2)
		            .thenRequest(Long.MAX_VALUE - 2)
		            .then(() -> publisher.emit("foo", "bar", "baz"))
	                .expectNext("foo", "bar", "baz")
	                .expectComplete()
	                .verify();
	}

	@Test
	public void verifyErrorTriggersVerificationFail() {
		assertThatExceptionOfType(AssertionError.class)
				.isThrownBy(() -> StepVerifier.create(Flux.empty())
				                              .verifyError())
		        .withMessage("expectation \"expectError()\" failed (expected: onError(); actual: onComplete())");
	}

	@Test
	public void verifyErrorTriggersVerificationSuccess() {
		StepVerifier.create(Flux.error(new IllegalArgumentException()))
		            .verifyError();
	}

	@Test
	public void verifyErrorClassTriggersVerificationFail() {
		assertThatExceptionOfType(AssertionError.class)
				.isThrownBy(() -> StepVerifier.create(Flux.empty())
				                              .verifyError(IllegalArgumentException.class))
		        .withMessage("expectation \"expectError(Class)\" failed (expected: onError(IllegalArgumentException); actual: onComplete())");
	}

	@Test
	public void verifyErrorClassTriggersVerificationSuccess() {
		StepVerifier.create(Flux.error(new IllegalArgumentException()))
		            .verifyError(IllegalArgumentException.class);
	}

	@Test
	public void verifyErrorMessageTriggersVerificationFail() {
		assertThatExceptionOfType(AssertionError.class)
				.isThrownBy(() -> StepVerifier.create(Flux.empty())
				                              .verifyErrorMessage("boom"))
		        .withMessage("expectation \"expectErrorMessage\" failed (expected: onError(\"boom\"); actual: onComplete())");
	}

	@Test
	public void verifyErrorMessageTriggersVerificationSuccess() {
		StepVerifier.create(Flux.error(new IllegalArgumentException("boom")))
		            .verifyErrorMessage("boom");
	}

	@Test
	public void verifyErrorPredicateTriggersVerificationFailBadSignal() {
		assertThatExceptionOfType(AssertionError.class)
				.isThrownBy(() -> StepVerifier.create(Flux.empty())
				                              .verifyErrorMatches(e -> e instanceof IllegalArgumentException))
		        .withMessage("expectation \"expectErrorMatches\" failed (expected: onError(); actual: onComplete())");
	}

	@Test
	public void verifyErrorPredicateTriggersVerificationFailNoMatch() {
		assertThatExceptionOfType(AssertionError.class)
				.isThrownBy(() -> StepVerifier.create(Flux.error(new IllegalArgumentException("boom")))
				                              .verifyErrorMatches(e -> e.getMessage() == null))
		        .withMessage("expectation \"expectErrorMatches\" failed (predicate failed on exception: java.lang.IllegalArgumentException: boom)");
	}

	@Test
	public void verifyErrorPredicateTriggersVerificationSuccess() {
		StepVerifier.create(Flux.error(new IllegalArgumentException("boom")))
		            .verifyErrorMatches(e -> e instanceof IllegalArgumentException);
	}

	@Test
	public void verifyErrorAssertionTriggersVerificationFailBadSignal() {
		assertThatExceptionOfType(AssertionError.class)
				.isThrownBy(() -> StepVerifier.create(Flux.empty())
				                              .verifyErrorSatisfies(e -> assertThat(e).isNotNull()))
		        .withMessage("expectation \"verifyErrorSatisfies\" failed (expected: onError(); actual: onComplete())");
	}

	@Test
	public void verifyErrorAssertionTriggersVerificationFailNoMatch() {
		assertThatExceptionOfType(AssertionError.class)
				.isThrownBy(() -> StepVerifier.create(Flux.error(new IllegalArgumentException("boom")))
				                              .verifyErrorSatisfies(e -> assertThat(e).hasMessage("foo")))
		        .withMessage("expectation \"verifyErrorSatisfies\" failed (assertion failed on exception <java.lang.IllegalArgumentException: boom>: "
				        + "\nExpecting message:\n <\"foo\">\nbut was:\n <\"boom\">)");
	}

	@Test
	public void verifyErrorAssertionTriggersVerificationSuccess() {
		StepVerifier.create(Flux.error(new IllegalArgumentException("boom")))
		            .verifyErrorSatisfies(e -> assertThat(e).hasMessage("boom"));
	}

	@Test
	public void verifyCompleteTriggersVerificationFail() {
		assertThatExceptionOfType(AssertionError.class)
				.isThrownBy(() -> StepVerifier.create(Flux.error(new IllegalArgumentException()))
				                              .verifyComplete())
		        .withMessage("expectation \"expectComplete\" failed (expected: onComplete(); actual: onError(java.lang.IllegalArgumentException))");
	}

	@Test
	public void verifyCompleteTriggersVerificationSuccess() {
			StepVerifier.create(Flux.just(1, 2))
			            .expectNext(1, 2)
		                .verifyComplete();
	}

	@Test
	public void expectNextCountAfterExpectNext() {
		StepVerifier.create(Flux.range(1, 5))
	                .expectNext(1, 2)
	                .expectNextCount(3)
	                .verifyComplete();
	}

	@Test
	public void expectNextCountAfterThenConsumeWhile() {
		StepVerifier.create(Flux.range(1, 5).log())
	                .thenConsumeWhile(i -> i <= 2)
	                .expectNextCount(3)
	                .verifyComplete();
	}

	@Test
	public void expectNextCountAfterExpectNextCount() {
		StepVerifier.create(Flux.range(1, 5))
	                .expectNextCount(2)
	                .expectNextCount(3)
	                .verifyComplete();
	}

	@Test
	public void expectNextCountAfterExpectNextMatches() {
		StepVerifier.create(Flux.range(1, 5))
	                .expectNextMatches(i -> true)
	                .expectNextMatches(i -> true)
	                .expectNextCount(3)
	                .verifyComplete();
	}

	@Test
	public void expectNextCountAfterExpectNextSequence() {
		StepVerifier.create(Flux.range(1, 5))
	                .expectNextSequence(Arrays.asList(1, 2))
	                .expectNextCount(3)
	                .verifyComplete();
	}

	@Test
	public void expectNextCountAfterConsumeNextWith() {
		StepVerifier.create(Flux.range(1, 5))
	                .consumeNextWith(i -> {})
	                .consumeNextWith(i -> {})
	                .expectNextCount(3)
	                .verifyComplete();
	}

	@Test
	public void expectNextSequenceWithPartialMatchingSequence() {
		StepVerifier.create(Flux.range(1, 5))
	                .expectNextSequence(Arrays.asList(1, 2, 3))
	                .expectNext(4, 5)
	                .verifyComplete();
	}

	@Test
	public void expectNextSequenceWithPartialMatchingSequenceNoMoreExpectation() {
		assertThatExceptionOfType(AssertionError.class)
				.isThrownBy(() -> StepVerifier.create(Flux.range(1, 5))
	                .expectNextSequence(Arrays.asList(1, 2, 3))
	                .verifyComplete())
	            .withMessage("expectation \"expectComplete\" failed (expected: onComplete(); actual: onNext(4))");
	}

	@Test
	public void expectNextSequenceEmptyListBeforeExpectNext() {
		StepVerifier.create(Flux.just("foo", "bar"))
				.expectNextSequence(emptyList())
				.expectNext("foo", "bar")
				.expectComplete()
				.verify();
	}

	@Test
	public void expectNextErrorIsSuppressed() {
		assertThatExceptionOfType(AssertionError.class)
				.isThrownBy(() -> StepVerifier.create(Flux.just("foo")
				                                          .flatMap(r -> { throw new ArrayIndexOutOfBoundsException();}))
	                .expectNext("foo")
	                .verifyError())
				.satisfies(error -> {
					assertThat(error)
							.hasMessageStartingWith("expectation \"expectNext(foo)\" failed")
							.hasMessageContaining("actual: onError(java.lang.ArrayIndexOutOfBoundsException)");
					assertThat(error.getSuppressed())
							.hasSize(1)
							.allMatch(spr -> spr instanceof ArrayIndexOutOfBoundsException);
				});
	}

	@Test
	public void consumeNextErrorIsSuppressed() {
		assertThatExceptionOfType(AssertionError.class)
				.isThrownBy(() -> StepVerifier.create(Flux.just("foo")
				.flatMap(r -> { throw new ArrayIndexOutOfBoundsException();}))
	                .consumeNextWith(v -> assertThat(v).isNotNull())
	                .verifyError())
				.satisfies(error -> {
					assertThat(error)
							.hasMessageStartingWith("expectation \"consumeNextWith\" failed")
							.hasMessageContaining("actual: onError(java.lang.ArrayIndexOutOfBoundsException)");
					assertThat(error.getSuppressed())
							.hasSize(1)
							.allMatch(spr -> spr instanceof ArrayIndexOutOfBoundsException);
				});
	}

	@Test
	public void expectNextCountErrorIsSuppressed() {
		assertThatExceptionOfType(AssertionError.class)
				.isThrownBy(() -> StepVerifier.create(Flux.just("foo")
				.flatMap(r -> { throw new ArrayIndexOutOfBoundsException();}))
	                .expectNextCount(1)
	                .verifyError())
				.satisfies(error -> {
					assertThat(error)
							.hasMessageStartingWith("expectation \"expectNextCount(1)\" failed")
							.hasMessageContaining("signal: onError(java.lang.ArrayIndexOutOfBoundsException)");
					assertThat(error.getSuppressed())
							.hasSize(1)
							.allMatch(spr -> spr instanceof ArrayIndexOutOfBoundsException);
				});
	}

	@Test
	public void expectNextSequenceErrorIsSuppressed() {
		assertThatExceptionOfType(AssertionError.class)
				.isThrownBy(() -> StepVerifier.create(Flux.just("foo")
				.flatMap(r -> { throw new ArrayIndexOutOfBoundsException();}))
	                .expectNextSequence(Arrays.asList("foo"))
	                .verifyError())
				.satisfies(error -> {
					assertThat(error)
							.hasMessageStartingWith("expectation \"expectNextSequence\" failed")
							.hasMessageContaining("actual signal: onError(java.lang.ArrayIndexOutOfBoundsException)");
					assertThat(error.getSuppressed())
							.hasSize(1)
							.allMatch(spr -> spr instanceof ArrayIndexOutOfBoundsException);
				});
	}

	@Test
	public void consumeWhileErrorIsSuppressed() {
		assertThatExceptionOfType(AssertionError.class)
				.isThrownBy(() -> StepVerifier.create(Flux.just("foo", "bar", "foobar")
		                        .map(r -> { if (r.length() > 3) throw new ArrayIndexOutOfBoundsException(); return r;}))
	                .thenConsumeWhile(s -> s.length() <= 3) //doesn't fail by itself...
	                .verifyComplete()) //...so this will fail
				.satisfies(error -> {
					assertThat(error)
							.hasMessageStartingWith("expectation \"expectComplete\" failed")
							.hasMessageContaining("actual: onError(java.lang.ArrayIndexOutOfBoundsException)");
					assertThat(error.getSuppressed())
							.hasSize(1)
							.allMatch(spr -> spr instanceof ArrayIndexOutOfBoundsException);
				});
	}

	@Test
	@SuppressWarnings("unchecked")
	public void requestBufferDoesntOverflow() {
		LongAdder requestCallCount = new LongAdder();
		LongAdder totalRequest = new LongAdder();
		Flux<Integer> source = Flux.range(1, 10).hide()
		                           .doOnRequest(r -> requestCallCount.increment())
		                           .doOnRequest(totalRequest::add);

		StepVerifier.withVirtualTime(//start with a request for 1 buffer
				() -> source.bufferUntil(i -> i % 3 == 0), 1)
		            .expectSubscription()
		            .expectNext(Arrays.asList(1, 2, 3))
		            .expectNoEvent(Duration.ofSeconds(1))
		            .thenRequest(2)
		            .expectNext(Arrays.asList(4, 5, 6), Arrays.asList(7, 8, 9))
		            .expectNoEvent(Duration.ofSeconds(1))
		            .thenRequest(3)
		            .expectNext(Collections.singletonList(10))
		            .expectComplete()
		            .verify();

		assertThat(requestCallCount.intValue()).isEqualTo(11); //10 elements then the completion
		assertThat(totalRequest.longValue()).isEqualTo(11L); //ignores the main requests
	}

	@Test(timeout = 1000L)
	public void expectCancelDoNotHang() {
		StepVerifier.create(Flux.just("foo", "bar"), 1)
		            .expectNext("foo")
		            .thenCancel()
		            .verify();
	}

	@Test(timeout = 1000L)
	public void consumeNextWithLowRequestShortcircuits() {
		StepVerifier.Step<String> validSoFar = StepVerifier.create(Flux.just("foo", "bar"), 1)
				                         .expectNext("foo");

		assertThatExceptionOfType(IllegalArgumentException.class)
				.isThrownBy(() -> validSoFar.consumeNextWith(s -> {}))
	            .withMessageStartingWith("The scenario will hang at consumeNextWith due to too little request being performed for the expectations to finish")
	            .withMessageEndingWith("request remaining since last step: 0, expected: 1");
	}

	@Test(timeout = 1000L)
	public void assertNextLowRequestShortcircuits() {
		StepVerifier.Step<String> validSoFar = StepVerifier.create(Flux.just("foo", "bar"), 1)
		                                                   .expectNext("foo");

		assertThatExceptionOfType(IllegalArgumentException.class)
				.isThrownBy(() -> validSoFar.assertNext(s -> {}))
				.withMessageStartingWith("The scenario will hang at assertNext due to too little request being performed for the expectations to finish")
				.withMessageEndingWith("request remaining since last step: 0, expected: 1");
	}

	@Test(timeout = 1000L)
	public void expectNextLowRequestShortcircuits() {
		StepVerifier.Step<String> validSoFar = StepVerifier.create(Flux.just("foo", "bar"), 1)
		                                                   .expectNext("foo");

		assertThatExceptionOfType(IllegalArgumentException.class)
				.isThrownBy(() -> validSoFar.expectNext("bar"))
				.withMessageStartingWith("The scenario will hang at expectNext(bar) due to too little request being performed for the expectations to finish")
				.withMessageEndingWith("request remaining since last step: 0, expected: 1");
	}

	@Test(timeout = 1000L)
	public void expectNextCountLowRequestShortcircuits() {
		assertThatExceptionOfType(IllegalArgumentException.class)
				.isThrownBy(() -> StepVerifier.create(Flux.just("foo", "bar"), 1)
				                              .expectNextCount(2)
				)
	            .withMessageStartingWith("The scenario will hang at expectNextCount(2) due to too little request being performed for the expectations to finish; ")
				.withMessageEndingWith("request remaining since last step: 1, expected: 2");
	}

	@Test(timeout = 1000L)
	public void expectNextMatchesLowRequestShortcircuits() {
		StepVerifier.Step<String> validSoFar = StepVerifier.create(Flux.just("foo", "bar"), 1)
		                                                   .expectNext("foo");

		assertThatExceptionOfType(IllegalArgumentException.class)
				.isThrownBy(() -> validSoFar.expectNextMatches("bar"::equals))
				.withMessageStartingWith("The scenario will hang at expectNextMatches due to too little request being performed for the expectations to finish")
				.withMessageEndingWith("request remaining since last step: 0, expected: 1");
	}

	@Test(timeout = 1000L)
	public void expectNextSequenceLowRequestShortcircuits() {
		StepVerifier.Step<String> validSoFar = StepVerifier.create(Flux.just("foo", "bar"), 1);
		List<String> expected = Arrays.asList("foo", "bar");

		assertThatExceptionOfType(IllegalArgumentException.class)
				.isThrownBy(() -> validSoFar.expectNextSequence(expected))
				.withMessageStartingWith("The scenario will hang at expectNextSequence due to too little request being performed for the expectations to finish")
				.withMessageEndingWith("request remaining since last step: 1, expected: 2");
	}

	@Test(timeout = 1000L)
	public void thenConsumeWhileLowRequestShortcircuits() {
		StepVerifier.Step<Integer> validSoFar = StepVerifier.create(Flux.just(1, 2), 1)
		                                                    .expectNext(1);

		assertThatExceptionOfType(IllegalArgumentException.class)
				.isThrownBy(() -> validSoFar.thenConsumeWhile(s -> s == 1))
				.withMessageStartingWith("The scenario will hang at thenConsumeWhile due to too little request being performed for the expectations to finish; ")
	            .withMessageEndingWith("request remaining since last step: 0, expected: at least 1 (best effort estimation)");
	}

	@Test(timeout = 1000L)
	public void lowRequestCheckCanBeDisabled() {
		StepVerifier.create(Flux.just(1, 2),
				StepVerifierOptions.create().initialRequest(1).checkUnderRequesting(false))
		            .expectNext(1)
		            .thenConsumeWhile(s -> s == 1); //don't verify, this alone would throw an exception if check activated
	}

	@Test
	public void takeAsyncFusedBackpressured() {
		UnicastProcessor<String> up = UnicastProcessor.create();
		StepVerifier.create(up.take(3), 0)
		            .expectFusion()
		            .then(() -> up.onNext("test"))
		            .then(() -> up.onNext("test"))
		            .then(() -> up.onNext("test"))
		            .thenRequest(2)
		            .expectNext("test", "test")
		            .thenRequest(1)
		            .expectNext("test")
		            .verifyComplete();
	}

	@Test
	public void cancelAsyncFusion() {
		UnicastProcessor<String> up = UnicastProcessor.create();
		StepVerifier.create(up.take(3), 0)
		            .expectFusion()
		            .then(() -> up.onNext("test"))
		            .then(() -> up.onNext("test"))
		            .then(() -> up.onNext("test"))
		            .thenRequest(2)
		            .expectNext("test", "test")
		            .thenCancel()
					.verify();
	}

	@Test
	public void virtualTimeSchedulerUseExactlySupplied() {
		VirtualTimeScheduler vts1 = VirtualTimeScheduler.create();
		VirtualTimeScheduler vts2 = VirtualTimeScheduler.create();
		VirtualTimeScheduler.getOrSet(vts1);

		StepVerifier.withVirtualTime(Mono::empty, () -> vts2, Long.MAX_VALUE)
		            .then(() -> assertThat(VirtualTimeScheduler.get()).isSameAs(vts2))
		            .verifyComplete();

		assertThat(vts1.isDisposed()).isFalse();
		assertThat(vts2.isDisposed()).isTrue();
		assertThat(VirtualTimeScheduler.isFactoryEnabled()).isFalse();
	}

	@Test
	public void virtualTimeSchedulerVeryLong() {
		StepVerifier.withVirtualTime(() -> Flux.interval(Duration.ofMillis(1))
		                                       .map(tick -> new Date())
		                                       .take(100000)
		                                       .collectList())
		            .thenAwait(Duration.ofHours(1000))
		            .consumeNextWith(list -> Assert.assertTrue(list.size() == 100000))
		            .verifyComplete();
	}

	@Test
	public void withInitialContext() {
		StepVerifier.create(Mono.subscriberContext(),
				StepVerifierOptions.create().withInitialContext(Context.of("foo", "bar")))
		            .assertNext(c -> Assertions.assertThat(c.getOrDefault("foo", "baz"))
		                                       .isEqualTo("bar"))
		            .verifyComplete();
	}

	@Test
	public void withInitialContextButNoPropagation() {
		StepVerifier.create(Mono.just(1), //just(1) uses a ScalarSubscription which can't be resolved to a chain of parents
				StepVerifierOptions.create().withInitialContext(Context.of("foo", "bar")))
		            .expectNoAccessibleContext()
		            .expectNext(1)
		            .verifyComplete();
	}

	@Test
	public void withInitialContextAndContextAssertionsParents() {
		StepVerifier.create(Mono.just(1).map(i -> i + 10), //this causes the subscription to be resolvable to a chain of parents
				StepVerifierOptions.create().withInitialContext(Context.of("foo", "bar")))
		            .expectAccessibleContext()
		            .contains("foo", "bar")
		            .then()
		            .expectNext(11)
		            .verifyComplete();
	}

	//see https://github.com/reactor/reactor-core/issues/959
	@Test
	public void assertNextWithSubscribeOnDirectProcessor() {
		Scheduler scheduler = Schedulers.newBoundedElastic(1, 100, "test");
		DirectProcessor<Integer> processor = DirectProcessor.create();
		Mono<Integer> doAction = Mono.fromSupplier(() -> 22)
		                             .doOnNext(processor::onNext)
		                             .subscribeOn(scheduler);

		assertThatExceptionOfType(AssertionError.class)
				.isThrownBy(
						StepVerifier.create(processor)
						            .then(doAction::subscribe)
						            .assertNext(v -> assertThat(v).isEqualTo(23))
						            .thenCancel()
								::verify);
	}

	//see https://github.com/reactor/reactor-core/issues/959
	@Test
	public void assertNextWithSubscribeOnJust() {
		assertThatExceptionOfType(AssertionError.class)
				.isThrownBy(
						StepVerifier.create(Flux.just(1)
						                        .subscribeOn(Schedulers.newSingle("test")))
						            .then(() -> System.out.println("foo"))
						            .assertNext(v -> assertThat(v).isNull())
						            .thenCancel()
								::verify);
	}

	@Test
	public void parallelVerifyWithVtsMutuallyExclusive() {
		ExecutorService executorService = Executors.newFixedThreadPool(2);
		for (int i = 0; i < 10; i++) {
			Future<Duration> ex1 = executorService.submit(() -> StepVerifier
					.withVirtualTime(() -> Flux.just("A", "B", "C")
					                           .delaySequence(Duration.ofMillis(100))
					)
					.then(() -> {
						try {
							Thread.sleep(100);
						}
						catch (InterruptedException e) {
							e.printStackTrace();
						}
					})
					.thenAwait(Duration.ofMillis(100))
					.expectNextCount(3)
					.verifyComplete());

			Future<Duration> ex2 = executorService.submit(() -> StepVerifier
					.withVirtualTime(() -> Flux.just(1, 2, 3)
					                           .delaySequence(Duration.ofMillis(100))
					)
					.thenAwait(Duration.ofMillis(100))
					.expectNextCount(3)
					.expectComplete()
					.verify());

			assertThatCode(ex1::get).as("execution 1 in iteration #" + i).doesNotThrowAnyException();
			assertThatCode(ex2::get).as("execution 2 in iteration #" + i).doesNotThrowAnyException();
		}
	}

	@Test
	public void gh783() {
		int size = 1;
		Scheduler parallel = Schedulers.newParallel("gh-783");
		StepVerifier.withVirtualTime(() -> Flux.just("Oops")
		                                       .take(size)
		                                       .subscribeOn(parallel)
		                                       .flatMap(message -> {
			                                       Flux<Long> interval = Flux.interval(Duration.ofSeconds(1));
			                                       return interval.map( tick -> message);
		                                       })
		                                       .take(size)
		                                       .collectList()
		)
		            .thenAwait(Duration.ofHours(1))
		            .consumeNextWith(list -> assertThat(list).hasSize(size))
		            .verifyComplete();
	}

	@Test
	public void gh783_deferredAdvanceTime() {
		int size = 61;
		Scheduler parallel = Schedulers.newParallel("gh-783");
		StepVerifier.withVirtualTime(() -> Flux.range(1, 10)
		                                       .take(size)
		                                       .subscribeOn(parallel)
		                                       .flatMap(message -> {
			                                       Flux<Long> interval = Flux.interval(Duration.ofSeconds(1));
			                                       return interval.map( tick -> message);
		                                       }, 30,1)
		                                       .take(size)
		                                       .collectList()
		)
		            .thenAwait(Duration.ofHours(2))
		            .consumeNextWith(list -> assertThat(list).hasSize(size))
		            .expectComplete()
		            .verify();
	}

	@Test
	@Ignore
	//FIXME this case of doubly-nested schedules is still not fully fixed
	public void gh783_withInnerFlatmap() {
		int size = 61;
		Scheduler parallel = Schedulers.newParallel("gh-783");
		StepVerifier.withVirtualTime(() -> Flux.range(1, 10)
		                                       .take(size)
		                                       .subscribeOn(parallel)
		                                       .flatMap(message -> {
			                                       Flux<Long> interval = Flux.interval(Duration.ofSeconds(1));
			                                       return interval.flatMap( tick -> Mono.delay(Duration.ofMillis(500))
			                                                                            .thenReturn(message)
			                                                                            .subscribeOn(parallel))
			                                                      .subscribeOn(parallel);
		                                       }, 1,30)
		                                       .take(size)
		                                       .collectList()
		)
		            .thenAwait(Duration.ofMillis(1500 * (size + 10)))
		            .consumeNextWith(list -> assertThat(list).hasSize(size))
		            .expectComplete()
		            .verify(Duration.ofSeconds(5));
	}

	@Test
	public void gh783_intervalFullyEmitted() {
		StepVerifier.withVirtualTime(() -> Flux.just("foo").flatMap(message -> Flux.interval(Duration.ofMinutes(5)).take(12)))
		            .expectSubscription()
		            .expectNoEvent(Duration.ofMinutes(5))
		            .expectNext(0L)
		            .thenAwait(Duration.ofMinutes(25))
		            .expectNext(1L, 2L, 3L, 4L, 5L)
		            .thenAwait(Duration.ofMinutes(30))
		            .expectNext(6L, 7L, 8L, 9L, 10L, 11L)
		            .expectComplete()
		            .verify(Duration.ofMillis(500));
	}

	@Test
	public void gh783_firstSmallAdvance() {
		StepVerifier.withVirtualTime(() -> Flux.just("foo").flatMap(message -> Flux.interval(Duration.ofMinutes(5)).take(12)))
		            .expectSubscription()
		            .expectNoEvent(Duration.ofMinutes(3))
		            .thenAwait(Duration.ofHours(1))
		            .expectNextCount(12)
		            .expectComplete()
		            .verify(Duration.ofMillis(500));
	}

	@Test
	public void noEventExpectationButComplete() {
		assertThatExceptionOfType(AssertionError.class)
				.isThrownBy(StepVerifier.create(Flux.empty().hide())
				                        .expectSubscription()
				                        .expectNoEvent(Duration.ofMillis(50))
				                        .expectComplete()
						::verify)
				.withMessage("Unexpected completion during a no-event expectation");
	}

	@Test
	public void noEventExpectationButError() {
		assertThatExceptionOfType(AssertionError.class)
				.isThrownBy(StepVerifier.create(Flux.error(new IllegalStateException("boom")).hide())
				                        .expectSubscription()
				                        .expectNoEvent(Duration.ofMillis(50))
				                        .expectComplete()
						::verify)
				.withMessage("Unexpected error during a no-event expectation: java.lang.IllegalStateException: boom")
				.withCause(new IllegalStateException("boom"));
	}

	@Test
	public void virtualTimeNoEventExpectationButComplete() {
		assertThatExceptionOfType(AssertionError.class)
				.isThrownBy(StepVerifier.withVirtualTime(() -> Flux.empty().hide())
				                        .expectSubscription()
				                        .expectNoEvent(Duration.ofMillis(50))
				                        .expectComplete()
						::verify)
				.withMessage("Unexpected completion during a no-event expectation");
	}

	@Test
	public void virtualTimeNoEventExpectationButError() {
		assertThatExceptionOfType(AssertionError.class)
				.isThrownBy(StepVerifier.withVirtualTime(() -> Flux.error(new IllegalStateException("boom")).hide())
				                        .expectSubscription()
				                        .expectNoEvent(Duration.ofMillis(50))
				                        .expectComplete()
						::verify)
				.withMessage("Unexpected error during a no-event expectation: java.lang.IllegalStateException: boom")
				.withCause(new IllegalStateException("boom"));
	}

	@Test
<<<<<<< HEAD
	public void verifyLaterCanVerifyConnectableFlux() {
		Flux<Integer> autoconnectableFlux = Flux.just(1, 2, 3).publish().autoConnect(2);

		StepVerifier deferred1 = StepVerifier.create(autoconnectableFlux)
		                                     .expectNext(1, 2, 3)
		                                     .expectComplete()
		                                     .verifyLater();

		assertThatExceptionOfType(AssertionError.class)
				.isThrownBy(() -> deferred1.verify(Duration.ofSeconds(1)))
				.withMessageContaining("timed out");

		StepVerifier deferred2 = StepVerifier.create(autoconnectableFlux)
		                                     .expectNext(1, 2, 3)
		                                     .expectComplete()
		                                     .verifyLater()
		                                     .verifyLater()
		                                     .verifyLater()
		                                     .verifyLater();

		deferred1.verify(Duration.ofSeconds(1));
		deferred2.verify(Duration.ofSeconds(1));
	}

	@Test
	public void verifyLaterCanVerifyConnectableFlux_withAssertionErrors() {
		Flux<Integer> autoconnectableFlux = Flux.just(1, 2, 3).publish().autoConnect(2);

		StepVerifier deferred1 = StepVerifier.create(autoconnectableFlux)
		                                     .expectNext(1, 2, 4)
		                                     .expectComplete()
		                                     .verifyLater();

		StepVerifier deferred2 = StepVerifier.create(autoconnectableFlux)
		                                     .expectNext(1, 2, 5)
		                                     .expectComplete()
		                                     .verifyLater();

		assertThatExceptionOfType(AssertionError.class)
				.isThrownBy(() -> deferred1.verify(Duration.ofSeconds(10)))
				.withMessage("expectation \"expectNext(4)\" failed (expected value: 4; actual value: 3)");

		assertThatExceptionOfType(AssertionError.class)
				.isThrownBy(() -> deferred2.verify(Duration.ofSeconds(10)))
				.withMessage("expectation \"expectNext(5)\" failed (expected value: 5; actual value: 3)");
=======
	public void verifyDrainOnRequestInCaseOfFusion() {
		MonoProcessor<Integer> processor = MonoProcessor.create();
		StepVerifier.create(processor, 0)
				.expectFusion(Fuseable.ANY)
				.then(() -> processor.onNext(1))
				.thenRequest(1)
				.expectNext(1)
				.verifyComplete();
	}

	@Test
	public void verifyDrainOnRequestInCaseOfFusion2() {
		ArrayList<Long> requests = new ArrayList<>();
		UnicastProcessor<Integer> processor = UnicastProcessor.create();
		StepVerifier.create(processor.doOnRequest(requests::add), 0)
				.expectFusion(Fuseable.ANY)
				.then(() -> {
					processor.onNext(1);
					processor.onComplete();
				})
				.thenRequest(1)
				.thenRequest(1)
				.thenRequest(1)
				.expectNext(1)
				.verifyComplete();

		assertThat(requests).containsExactly(1L, 1L, 1L);
>>>>>>> ce40bd0e
	}
}<|MERGE_RESOLUTION|>--- conflicted
+++ resolved
@@ -2267,7 +2267,6 @@
 	}
 
 	@Test
-<<<<<<< HEAD
 	public void verifyLaterCanVerifyConnectableFlux() {
 		Flux<Integer> autoconnectableFlux = Flux.just(1, 2, 3).publish().autoConnect(2);
 
@@ -2313,7 +2312,9 @@
 		assertThatExceptionOfType(AssertionError.class)
 				.isThrownBy(() -> deferred2.verify(Duration.ofSeconds(10)))
 				.withMessage("expectation \"expectNext(5)\" failed (expected value: 5; actual value: 3)");
-=======
+	}
+
+	@Test
 	public void verifyDrainOnRequestInCaseOfFusion() {
 		MonoProcessor<Integer> processor = MonoProcessor.create();
 		StepVerifier.create(processor, 0)
@@ -2341,6 +2342,5 @@
 				.verifyComplete();
 
 		assertThat(requests).containsExactly(1L, 1L, 1L);
->>>>>>> ce40bd0e
 	}
 }