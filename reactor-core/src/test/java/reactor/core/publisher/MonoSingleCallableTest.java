--- conflicted
+++ resolved
@@ -22,11 +22,8 @@
 
 import org.junit.jupiter.api.Test;
 
-<<<<<<< HEAD
+import reactor.core.Fuseable;
 import reactor.core.Scannable;
-=======
-import reactor.core.Fuseable;
->>>>>>> e018c735
 import reactor.test.StepVerifier;
 
 import static org.assertj.core.api.Assertions.*;
@@ -196,13 +193,6 @@
 		assertThat(single.call()).isEqualTo(2);
 	}
 
-<<<<<<< HEAD
-	@Test
-	void scanOperator(){
-		MonoSingleCallable<String> test = new MonoSingleCallable<>(() -> "foo");
-
-		assertThat(test.scan(Scannable.Attr.RUN_STYLE)).isSameAs(Scannable.Attr.RunStyle.SYNC);
-=======
 	// see https://github.com/reactor/reactor-core/issues/2663
 	@Test
 	void fusionMonoSingleCallableDoesntTriggerFusion() {
@@ -218,7 +208,13 @@
 		assertThatCode(() -> fusedCase.filter(v -> true).block())
 				.as("fusedCase fused")
 				.doesNotThrowAnyException();
->>>>>>> e018c735
+	}
+
+	@Test
+	void scanOperator(){
+		MonoSingleCallable<String> test = new MonoSingleCallable<>(() -> "foo");
+
+		assertThat(test.scan(Scannable.Attr.RUN_STYLE)).isSameAs(Scannable.Attr.RunStyle.SYNC);
 	}
 
 }